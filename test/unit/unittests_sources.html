<!DOCTYPE html>
<html>
<head>
  <meta charset="utf-8">
  <title>ThreeJS Unit Tests - Using Files in /src</title>
  <link rel="stylesheet" href="qunit-1.10.0.css">
</head>
<body>
  <div id="qunit"></div>
  <script src="qunit-1.10.0.js"></script>

  <!-- add ThreeJS sources to test below -->

  <script src="../../src/Three.js"></script>
  <script src="../../src/math/Math.js"></script>
  <script src="../../src/math/Vector2.js"></script>
  <script src="../../src/math/Vector3.js"></script>
  <script src="../../src/math/Vector4.js"></script>
  <script src="../../src/math/Box2.js"></script>
  <script src="../../src/math/Box3.js"></script>
  <script src="../../src/math/Plane.js"></script>
  <script src="../../src/math/Ray.js"></script>
  <script src="../../src/math/Sphere.js"></script>
  <script src="../../src/math/Triangle.js"></script>
  <script src="../../src/math/Matrix3.js"></script>
  <script src="../../src/math/Matrix4.js"></script>
  <script src="../../src/math/Color.js"></script>
  <script src="../../src/math/Quaternion.js"></script>
  <script src="../../src/math/Frustum.js"></script>

  <!-- add class-based unit tests below -->

  <script src="math/Constants.js"></script>
  <script src="math/Box2.js"></script>
  <script src="math/Box3.js"></script>
  <script src="math/Plane.js"></script>
  <script src="math/Ray.js"></script>
  <script src="math/Sphere.js"></script>
  <script src="math/Triangle.js"></script>
  <script src="math/Vector2.js"></script>
  <script src="math/Vector3.js"></script>
  <script src="math/Vector4.js"></script>
  <script src="math/Quaternion.js"></script>
  <script src="math/Matrix3.js"></script>
  <script src="math/Matrix4.js"></script>
<<<<<<< HEAD
  <script src="math/Frustum.js"></script>
=======
  <script src="math/Color.js"></script>
>>>>>>> 354f8ee3
  
</body>
</html><|MERGE_RESOLUTION|>--- conflicted
+++ resolved
@@ -43,11 +43,8 @@
   <script src="math/Quaternion.js"></script>
   <script src="math/Matrix3.js"></script>
   <script src="math/Matrix4.js"></script>
-<<<<<<< HEAD
   <script src="math/Frustum.js"></script>
-=======
   <script src="math/Color.js"></script>
->>>>>>> 354f8ee3
-  
+
 </body>
 </html>