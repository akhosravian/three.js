/**
 * @author supereggbert / http://www.paulbrunt.co.uk/
 * @author mrdoob / http://mrdoob.com/
 * @author alteredq / http://alteredqualia.com/
 * @author szimek / https://github.com/szimek/
 */

THREE.WebGLRenderer = function ( parameters ) {

	console.log( 'THREE.WebGLRenderer', THREE.REVISION );

	parameters = parameters || {};

	var _canvas = parameters.canvas !== undefined ? parameters.canvas : document.createElement( 'canvas' ),
	_context = parameters.context !== undefined ? parameters.context : null,

	_width = _canvas.width,
	_height = _canvas.height,

	pixelRatio = 1,

	_precision = parameters.precision !== undefined ? parameters.precision : 'highp',

	_alpha = parameters.alpha !== undefined ? parameters.alpha : false,
	_depth = parameters.depth !== undefined ? parameters.depth : true,
	_stencil = parameters.stencil !== undefined ? parameters.stencil : true,
	_antialias = parameters.antialias !== undefined ? parameters.antialias : false,
	_premultipliedAlpha = parameters.premultipliedAlpha !== undefined ? parameters.premultipliedAlpha : true,
	_preserveDrawingBuffer = parameters.preserveDrawingBuffer !== undefined ? parameters.preserveDrawingBuffer : false,
	_logarithmicDepthBuffer = parameters.logarithmicDepthBuffer !== undefined ? parameters.logarithmicDepthBuffer : false,

	_clearColor = new THREE.Color( 0x000000 ),
	_clearAlpha = 0;

	// tracks context specific properties to allow sharing of objects across webgl renderers
	// each object stores relevant webgl properties that are specific to this renderer
	// objects are stored by their uuids
	var objectRendererWebGLProps = {};

	var lights = [];

	var opaqueObjects = [];
	var transparentObjects = [];

	var sprites = [];
	var lensFlares = [];

	// public properties

	this.domElement = _canvas;
	this.context = null;

	// clearing

	this.autoClear = true;
	this.autoClearColor = true;
	this.autoClearDepth = true;
	this.autoClearStencil = true;

	// scene graph

	this.sortObjects = true;

	// physically based shading

	this.gammaFactor = 2.0;	// for backwards compatibility
	this.gammaInput = false;
	this.gammaOutput = false;

	// morphs

	this.maxMorphTargets = 8;
	this.maxMorphNormals = 4;

	// flags

	this.autoScaleCubemaps = true;

	// info

	this.info = {

		memory: {

			programs: 0,
			geometries: 0,
			textures: 0

		},

		render: {

			calls: 0,
			vertices: 0,
			faces: 0,
			points: 0

		}

	};

	// internal properties

	var _this = this,

	_programs = [],

	// internal state cache

	_currentProgram = null,
	_currentFramebuffer = null,
	_currentMaterialId = - 1,
	_currentGeometryProgram = '',
	_currentCamera = null,

	_usedTextureUnits = 0,

	_viewportX = 0,
	_viewportY = 0,
	_viewportWidth = _canvas.width,
	_viewportHeight = _canvas.height,
	_currentWidth = 0,
	_currentHeight = 0,

	// frustum

	_frustum = new THREE.Frustum(),

	 // camera matrices cache

	_projScreenMatrix = new THREE.Matrix4(),

	_vector3 = new THREE.Vector3(),

	// light arrays cache

	_direction = new THREE.Vector3(),

	_lightsNeedUpdate = true,

	_lights = {

		ambient: [ 0, 0, 0 ],
		directional: { length: 0, colors:[], positions: [] },
		point: { length: 0, colors: [], positions: [], distances: [], decays: [] },
		spot: { length: 0, colors: [], positions: [], distances: [], directions: [], anglesCos: [], exponents: [], decays: [] },
		hemi: { length: 0, skyColors: [], groundColors: [], positions: [] }

	};

	// initialize

	var _gl;

	try {

		var attributes = {
			alpha: _alpha,
			depth: _depth,
			stencil: _stencil,
			antialias: _antialias,
			premultipliedAlpha: _premultipliedAlpha,
			preserveDrawingBuffer: _preserveDrawingBuffer
		};

		_gl = _context || _canvas.getContext( 'webgl', attributes ) || _canvas.getContext( 'experimental-webgl', attributes );

		if ( _gl === null ) {

			if ( _canvas.getContext( 'webgl') !== null ) {

				throw 'Error creating WebGL context with your selected attributes.';

			} else {

				throw 'Error creating WebGL context.';

			}

		}

		_canvas.addEventListener( 'webglcontextlost', function ( event ) {

			event.preventDefault();

			resetGLState();
			setDefaultGLState();

			objects.objects = {};

		}, false);

	} catch ( error ) {

		console.error( 'THREE.WebGLRenderer: ' + error );

	}

	var state = new THREE.WebGLState( _gl, paramThreeToGL );

	if ( _gl.getShaderPrecisionFormat === undefined ) {

		_gl.getShaderPrecisionFormat = function () {

			return {
				'rangeMin': 1,
				'rangeMax': 1,
				'precision': 1
			};

		}

	}

	var extensions = new THREE.WebGLExtensions( _gl );
	var objects = new THREE.WebGLObjects( _gl, this.info );

	extensions.get( 'OES_texture_float' );
	extensions.get( 'OES_texture_float_linear' );
	extensions.get( 'OES_texture_half_float' );
	extensions.get( 'OES_texture_half_float_linear' );
	extensions.get( 'OES_standard_derivatives' );
	extensions.get( 'ANGLE_instanced_arrays' );

	if ( extensions.get( 'OES_element_index_uint' ) ) {

		THREE.BufferGeometry.MaxIndex = 4294967296;

	}

	if ( _logarithmicDepthBuffer ) {

		extensions.get( 'EXT_frag_depth' );

	}

	//

	var glClearColor = function ( r, g, b, a ) {

		if ( _premultipliedAlpha === true ) {

			r *= a; g *= a; b *= a;

		}

		_gl.clearColor( r, g, b, a );

	};

	var setDefaultGLState = function () {

		state.init();

		_gl.viewport( _viewportX, _viewportY, _viewportWidth, _viewportHeight );

		glClearColor( _clearColor.r, _clearColor.g, _clearColor.b, _clearAlpha );

	};

	var resetGLState = function () {

		_currentProgram = null;
		_currentCamera = null;

		_currentGeometryProgram = '';
		_currentMaterialId = - 1;

		_lightsNeedUpdate = true;

		state.reset();

	};

	setDefaultGLState();

	this.context = _gl;
	this.extensions = extensions;
	this.state = state;

	// shadow map

	var shadowMap = new THREE.WebGLShadowMap( this, lights, objects );

	this.shadowMap = shadowMap;

	// GPU capabilities

	var _maxTextures = _gl.getParameter( _gl.MAX_TEXTURE_IMAGE_UNITS );
	var _maxVertexTextures = _gl.getParameter( _gl.MAX_VERTEX_TEXTURE_IMAGE_UNITS );
	var _maxTextureSize = _gl.getParameter( _gl.MAX_TEXTURE_SIZE );
	var _maxCubemapSize = _gl.getParameter( _gl.MAX_CUBE_MAP_TEXTURE_SIZE );

	var _supportsVertexTextures = _maxVertexTextures > 0;
	var _supportsBoneTextures = _supportsVertexTextures && extensions.get( 'OES_texture_float' );
	var _supportsInstancedArrays = extensions.get( 'ANGLE_instanced_arrays' );

	//

	var _vertexShaderPrecisionHighpFloat = _gl.getShaderPrecisionFormat( _gl.VERTEX_SHADER, _gl.HIGH_FLOAT );
	var _vertexShaderPrecisionMediumpFloat = _gl.getShaderPrecisionFormat( _gl.VERTEX_SHADER, _gl.MEDIUM_FLOAT );

	var _fragmentShaderPrecisionHighpFloat = _gl.getShaderPrecisionFormat( _gl.FRAGMENT_SHADER, _gl.HIGH_FLOAT );
	var _fragmentShaderPrecisionMediumpFloat = _gl.getShaderPrecisionFormat( _gl.FRAGMENT_SHADER, _gl.MEDIUM_FLOAT );

	var getCompressedTextureFormats = ( function () {

		var array;

		return function () {

			if ( array !== undefined ) {

				return array;

			}

			array = [];

			if ( extensions.get( 'WEBGL_compressed_texture_pvrtc' ) || extensions.get( 'WEBGL_compressed_texture_s3tc' ) ) {

				var formats = _gl.getParameter( _gl.COMPRESSED_TEXTURE_FORMATS );

				for ( var i = 0; i < formats.length; i ++ ) {

					array.push( formats[ i ] );

				}

			}

			return array;

		};

	} )();

	// clamp precision to maximum available

	var highpAvailable = _vertexShaderPrecisionHighpFloat.precision > 0 && _fragmentShaderPrecisionHighpFloat.precision > 0;
	var mediumpAvailable = _vertexShaderPrecisionMediumpFloat.precision > 0 && _fragmentShaderPrecisionMediumpFloat.precision > 0;

	if ( _precision === 'highp' && ! highpAvailable ) {

		if ( mediumpAvailable ) {

			_precision = 'mediump';
			console.warn( 'THREE.WebGLRenderer: highp not supported, using mediump.' );

		} else {

			_precision = 'lowp';
			console.warn( 'THREE.WebGLRenderer: highp and mediump not supported, using lowp.' );

		}

	}

	if ( _precision === 'mediump' && ! mediumpAvailable ) {

		_precision = 'lowp';
		console.warn( 'THREE.WebGLRenderer: mediump not supported, using lowp.' );

	}

	// Plugins

	var spritePlugin = new THREE.SpritePlugin( this, sprites );
	var lensFlarePlugin = new THREE.LensFlarePlugin( this, lensFlares );

	// API

	this.getContext = function () {

		return _gl;

	};

	this.forceContextLoss = function () {

		extensions.get( 'WEBGL_lose_context' ).loseContext();

	};

	this.supportsVertexTextures = function () {

		return _supportsVertexTextures;

	};

	this.supportsInstancedArrays = function () {

		return _supportsInstancedArrays;

	};

	this.supportsFloatTextures = function () {

		return extensions.get( 'OES_texture_float' );

	};

	this.supportsHalfFloatTextures = function () {

		return extensions.get( 'OES_texture_half_float' );

	};

	this.supportsStandardDerivatives = function () {

		return extensions.get( 'OES_standard_derivatives' );

	};

	this.supportsCompressedTextureS3TC = function () {

		return extensions.get( 'WEBGL_compressed_texture_s3tc' );

	};

	this.supportsCompressedTexturePVRTC = function () {

		return extensions.get( 'WEBGL_compressed_texture_pvrtc' );

	};

	this.supportsBlendMinMax = function () {

		return extensions.get( 'EXT_blend_minmax' );

	};

	this.getMaxAnisotropy = ( function () {

		var value;

		return function () {

			if ( value !== undefined ) return value;

			var extension = extensions.get( 'EXT_texture_filter_anisotropic' );

			if ( extension !== null ) {

				value = _gl.getParameter( extension.MAX_TEXTURE_MAX_ANISOTROPY_EXT );

			} else {

				value = 0;

			}

			return value;

		}

	} )();

	this.getPrecision = function () {

		return _precision;

	};

	this.getPixelRatio = function () {

		return pixelRatio;

	};

	this.setPixelRatio = function ( value ) {

		if ( value !== undefined ) pixelRatio = value;

	};

	this.getSize = function () {

		return {
			width: _width,
			height: _height
		};

	};

	this.setSize = function ( width, height, updateStyle ) {

		_width = width;
		_height = height;

		_canvas.width = width * pixelRatio;
		_canvas.height = height * pixelRatio;

		if ( updateStyle !== false ) {

			_canvas.style.width = width + 'px';
			_canvas.style.height = height + 'px';

		}

		this.setViewport( 0, 0, width, height );

	};

	this.setViewport = function ( x, y, width, height ) {

		_viewportX = x * pixelRatio;
		_viewportY = y * pixelRatio;

		_viewportWidth = width * pixelRatio;
		_viewportHeight = height * pixelRatio;

		_gl.viewport( _viewportX, _viewportY, _viewportWidth, _viewportHeight );

	};

	this.setScissor = function ( x, y, width, height ) {

		_gl.scissor(
			x * pixelRatio,
			y * pixelRatio,
			width * pixelRatio,
			height * pixelRatio
		);

	};

	this.enableScissorTest = function ( enable ) {

		enable ? _gl.enable( _gl.SCISSOR_TEST ) : _gl.disable( _gl.SCISSOR_TEST );

	};

	// Clearing

	this.getClearColor = function () {

		return _clearColor;

	};

	this.setClearColor = function ( color, alpha ) {

		_clearColor.set( color );

		_clearAlpha = alpha !== undefined ? alpha : 1;

		glClearColor( _clearColor.r, _clearColor.g, _clearColor.b, _clearAlpha );

	};

	this.getClearAlpha = function () {

		return _clearAlpha;

	};

	this.setClearAlpha = function ( alpha ) {

		_clearAlpha = alpha;

		glClearColor( _clearColor.r, _clearColor.g, _clearColor.b, _clearAlpha );

	};

	this.clear = function ( color, depth, stencil ) {

		var bits = 0;

		if ( color === undefined || color ) bits |= _gl.COLOR_BUFFER_BIT;
		if ( depth === undefined || depth ) bits |= _gl.DEPTH_BUFFER_BIT;
		if ( stencil === undefined || stencil ) bits |= _gl.STENCIL_BUFFER_BIT;

		_gl.clear( bits );

	};

	this.clearColor = function () {

		_gl.clear( _gl.COLOR_BUFFER_BIT );

	};

	this.clearDepth = function () {

		_gl.clear( _gl.DEPTH_BUFFER_BIT );

	};

	this.clearStencil = function () {

		_gl.clear( _gl.STENCIL_BUFFER_BIT );

	};

	this.clearTarget = function ( renderTarget, color, depth, stencil ) {

		this.setRenderTarget( renderTarget );
		this.clear( color, depth, stencil );

	};

	// Reset

	this.resetGLState = resetGLState;

	// Events

	var onTextureDispose = function ( event ) {

		var texture = event.target;

		texture.removeEventListener( 'dispose', onTextureDispose );

		deallocateTexture( texture );

		_this.info.memory.textures --;


	};

	var onRenderTargetDispose = function ( event ) {

		var renderTarget = event.target;

		renderTarget.removeEventListener( 'dispose', onRenderTargetDispose );

		deallocateRenderTarget( renderTarget );

		_this.info.memory.textures --;

	};

	var onMaterialDispose = function ( event ) {

		var material = event.target;

		material.removeEventListener( 'dispose', onMaterialDispose );

		deallocateMaterial( material );

	};

	// Buffer deallocation

	var deallocateTexture = function ( texture ) {

		if ( texture.image && objectRendererWebGLProps[texture.uuid].__image__webglTextureCube ) {

			// cube texture

			_gl.deleteTexture( objectRendererWebGLProps[texture.uuid].__image__webglTextureCube );

		} else {

			// 2D texture

			if ( objectRendererWebGLProps[texture.uuid].__webglInit === undefined ) return;

			_gl.deleteTexture( objectRendererWebGLProps[texture.uuid].__webglTexture );

		}

		// remove all webgl props at once
		delete objectRendererWebGLProps[texture.uuid];

	};

	var deallocateRenderTarget = function ( renderTarget ) {

		if ( ! renderTarget || objectRendererWebGLProps[renderTarget.uuid].__webglTexture === undefined ) return;

		_gl.deleteTexture( objectRendererWebGLProps[renderTarget.uuid].__webglTexture );

		if ( renderTarget instanceof THREE.WebGLRenderTargetCube ) {

			for ( var i = 0; i < 6; i ++ ) {

				_gl.deleteFramebuffer( objectRendererWebGLProps[renderTarget.uuid].__webglFramebuffer[ i ] );
				_gl.deleteRenderbuffer( objectRendererWebGLProps[renderTarget.uuid].__webglRenderbuffer[ i ] );

			}

		} else {

			_gl.deleteFramebuffer( objectRendererWebGLProps[renderTarget.uuid].__webglFramebuffer );
			_gl.deleteRenderbuffer( objectRendererWebGLProps[renderTarget.uuid].__webglRenderbuffer );

		}

		delete objectRendererWebGLProps[renderTarget.uuid];

	};

	var deallocateMaterial = function ( material ) {

		var program = objectRendererWebGLProps[material.uuid].program.program;

		if ( program === undefined ) return;

		material.program = undefined;

		// only deallocate GL program if this was the last use of shared program
		// assumed there is only single copy of any program in the _programs list
		// (that's how it's constructed)

		var i, il, programInfo;
		var deleteProgram = false;

		for ( i = 0, il = _programs.length; i < il; i ++ ) {

			programInfo = _programs[ i ];

			if ( programInfo.program === program ) {

				programInfo.usedTimes --;

				if ( programInfo.usedTimes === 0 ) {

					deleteProgram = true;

				}

				break;

			}

		}

		if ( deleteProgram === true ) {

			// avoid using array.splice, this is costlier than creating new array from scratch

			var newPrograms = [];

			for ( i = 0, il = _programs.length; i < il; i ++ ) {

				programInfo = _programs[ i ];

				if ( programInfo.program !== program ) {

					newPrograms.push( programInfo );

				}

			}

			_programs = newPrograms;

			_gl.deleteProgram( program );

			_this.info.memory.programs --;

		}

		delete objectRendererWebGLProps[material.uuid];

	};

	// Buffer rendering

	this.renderBufferImmediate = function ( object, program, material ) {

		state.initAttributes();

		if ( ! objectRendererWebGLProps[object.uuid] ) {

			objectRendererWebGLProps[object.uuid] = {};

		}

		var webglProps = objectRendererWebGLProps[object.uuid];

		if ( object.hasPositions && ! webglProps.__webglVertexBuffer ) webglProps.__webglVertexBuffer = _gl.createBuffer();
		if ( object.hasNormals && ! webglProps.__webglNormalBuffer ) webglProps.__webglNormalBuffer = _gl.createBuffer();
		if ( object.hasUvs && ! webglProps.__webglUvBuffer ) webglProps.__webglUvBuffer = _gl.createBuffer();
		if ( object.hasColors && ! webglProps.__webglColorBuffer ) webglProps.__webglColorBuffer = _gl.createBuffer();

		var attributes = program.getAttributes();

		if ( object.hasPositions ) {

			_gl.bindBuffer( _gl.ARRAY_BUFFER, webglProps.__webglVertexBuffer );
			_gl.bufferData( _gl.ARRAY_BUFFER, object.positionArray, _gl.DYNAMIC_DRAW );

			state.enableAttribute( attributes.position );
			_gl.vertexAttribPointer( attributes.position, 3, _gl.FLOAT, false, 0, 0 );

		}

		if ( object.hasNormals ) {

			_gl.bindBuffer( _gl.ARRAY_BUFFER, webglProps.__webglNormalBuffer );

			if ( material instanceof THREE.MeshPhongMaterial === false && material.shading === THREE.FlatShading ) {

				var nx, ny, nz,
					nax, nbx, ncx, nay, nby, ncy, naz, nbz, ncz,
					normalArray,
					i, il = object.count * 3;

				for ( i = 0; i < il; i += 9 ) {

					normalArray = object.normalArray;

					nax = normalArray[ i ];
					nay = normalArray[ i + 1 ];
					naz = normalArray[ i + 2 ];

					nbx = normalArray[ i + 3 ];
					nby = normalArray[ i + 4 ];
					nbz = normalArray[ i + 5 ];

					ncx = normalArray[ i + 6 ];
					ncy = normalArray[ i + 7 ];
					ncz = normalArray[ i + 8 ];

					nx = ( nax + nbx + ncx ) / 3;
					ny = ( nay + nby + ncy ) / 3;
					nz = ( naz + nbz + ncz ) / 3;

					normalArray[ i     ] = nx;
					normalArray[ i + 1 ] = ny;
					normalArray[ i + 2 ] = nz;

					normalArray[ i + 3 ] = nx;
					normalArray[ i + 4 ] = ny;
					normalArray[ i + 5 ] = nz;

					normalArray[ i + 6 ] = nx;
					normalArray[ i + 7 ] = ny;
					normalArray[ i + 8 ] = nz;

				}

			}

			_gl.bufferData( _gl.ARRAY_BUFFER, object.normalArray, _gl.DYNAMIC_DRAW );

			state.enableAttribute( attributes.normal );

			_gl.vertexAttribPointer( attributes.normal, 3, _gl.FLOAT, false, 0, 0 );

		}

		if ( object.hasUvs && material.map ) {

			_gl.bindBuffer( _gl.ARRAY_BUFFER, webglProps.__webglUvBuffer );
			_gl.bufferData( _gl.ARRAY_BUFFER, object.uvArray, _gl.DYNAMIC_DRAW );

			state.enableAttribute( attributes.uv );

			_gl.vertexAttribPointer( attributes.uv, 2, _gl.FLOAT, false, 0, 0 );

		}

		if ( object.hasColors && material.vertexColors !== THREE.NoColors ) {

			_gl.bindBuffer( _gl.ARRAY_BUFFER, webglProps.__webglColorBuffer );
			_gl.bufferData( _gl.ARRAY_BUFFER, object.colorArray, _gl.DYNAMIC_DRAW );

			state.enableAttribute( attributes.color );

			_gl.vertexAttribPointer( attributes.color, 3, _gl.FLOAT, false, 0, 0 );

		}

		state.disableUnusedAttributes();

		_gl.drawArrays( _gl.TRIANGLES, 0, object.count );

		object.count = 0;

	};

	function setupVertexAttributes( material, program, geometry, startIndex ) {

		var extension;

		if ( geometry instanceof THREE.InstancedBufferGeometry ) {

			extension = extensions.get( 'ANGLE_instanced_arrays' );

			if ( extension === null ) {

				console.error( 'THREE.WebGLRenderer.setupVertexAttributes: using THREE.InstancedBufferGeometry but hardware does not support extension ANGLE_instanced_arrays.' );
				return;

			}

		}

		var geometryAttributes = geometry.attributes;

		var programAttributes = program.getAttributes();

		var materialDefaultAttributeValues = material.defaultAttributeValues;

		for ( var name in programAttributes ) {

			var programAttribute = programAttributes[ name ];

			if ( programAttribute >= 0 ) {

				var geometryAttribute = geometryAttributes[ name ];

				if ( geometryAttribute !== undefined ) {

					var size = geometryAttribute.itemSize;
					state.enableAttribute( programAttribute );

					var buffer = objects.getAttributeBuffer(geometryAttribute);

					if ( geometryAttribute instanceof THREE.InterleavedBufferAttribute ) {

						var data = geometryAttribute.data;
						var stride = data.stride;
						var offset = geometryAttribute.offset;

						_gl.bindBuffer( _gl.ARRAY_BUFFER, buffer );
						_gl.vertexAttribPointer( programAttribute, size, _gl.FLOAT, false, stride * data.array.BYTES_PER_ELEMENT, ( startIndex * stride + offset ) * data.array.BYTES_PER_ELEMENT );

						if ( data instanceof THREE.InstancedInterleavedBuffer ) {

							if ( extension === null ) {

								console.error( 'THREE.WebGLRenderer.setupVertexAttributes: using THREE.InstancedBufferAttribute but hardware does not support extension ANGLE_instanced_arrays.' );
								return;

							}

							extension.vertexAttribDivisorANGLE( programAttribute, data.meshPerAttribute );

							if ( geometry.maxInstancedCount === undefined ) {

								geometry.maxInstancedCount = data.meshPerAttribute * ( data.array.length / data.stride );

							}

						}

					} else {

						_gl.bindBuffer( _gl.ARRAY_BUFFER, buffer );
						_gl.vertexAttribPointer( programAttribute, size, _gl.FLOAT, false, 0, startIndex * size * 4 ); // 4 bytes per Float32

						if ( geometryAttribute instanceof THREE.InstancedBufferAttribute ) {

							if ( extension === null ) {

								console.error( 'THREE.WebGLRenderer.setupVertexAttributes: using THREE.InstancedBufferAttribute but hardware does not support extension ANGLE_instanced_arrays.' );
								return;

							}

							extension.vertexAttribDivisorANGLE( programAttribute, geometryAttribute.meshPerAttribute );

							if ( geometry.maxInstancedCount === undefined ) {

								geometry.maxInstancedCount = geometryAttribute.meshPerAttribute * ( geometryAttribute.array.length / geometryAttribute.itemSize );

							}

						}

					}

				} else if ( materialDefaultAttributeValues !== undefined ) {

					var value = materialDefaultAttributeValues[ name ];
					if ( value !== undefined ) {

						switch ( value.length ) {

							case 2:
								_gl.vertexAttrib2fv( programAttribute, value );
								break;

							case 3:
								_gl.vertexAttrib3fv( programAttribute, value );
								break;

							case 4:
								_gl.vertexAttrib4fv( programAttribute, value );
								break;

							default:
								_gl.vertexAttrib1fv( programAttribute, value );

						}

					}

				}

			}

		}

		state.disableUnusedAttributes();

	}

	this.renderBufferDirect = function ( camera, lights, fog, material, object ) {

		if ( material.visible === false ) return;

		setMaterial( material );

		var geometry = objects.geometries.get( object );
		var program = setProgram( camera, lights, fog, material, object );

		var updateBuffers = false,
			wireframeBit = material.wireframe ? 1 : 0,
			geometryProgram = geometry.id + '_' + program.id + '_' + wireframeBit;

		if ( geometryProgram !== _currentGeometryProgram ) {

			_currentGeometryProgram = geometryProgram;
			updateBuffers = true;

		}

		if ( updateBuffers ) {

			state.initAttributes();

		}

		if ( object instanceof THREE.Mesh ) {

			renderMesh( material, geometry, object, program, updateBuffers );

		} else if ( object instanceof THREE.Line ) {

			renderLine( material, geometry, object, program, updateBuffers );

		} else if ( object instanceof THREE.PointCloud ) {

			renderPointCloud( material, geometry, object, program, updateBuffers );

		}

	};

	function renderMesh( material, geometry, object, program, updateBuffers ) {

		var mode = material.wireframe === true ? _gl.LINES : _gl.TRIANGLES;

		var index = geometry.attributes.index;

		if ( index ) {

			// indexed triangles

			var type, size;

			var indexBuffer = objects.getAttributeBuffer(index);

			if ( index.array instanceof Uint32Array && extensions.get( 'OES_element_index_uint' ) ) {

				type = _gl.UNSIGNED_INT;
				size = 4;

			} else {

				type = _gl.UNSIGNED_SHORT;
				size = 2;

			}

			var offsets = geometry.offsets;

			if ( offsets.length === 0 ) {

				if ( updateBuffers ) {

					setupVertexAttributes( material, program, geometry, 0 );
					_gl.bindBuffer( _gl.ELEMENT_ARRAY_BUFFER, indexBuffer );

				}

				if ( geometry instanceof THREE.InstancedBufferGeometry && geometry.maxInstancedCount > 0 ) {

					var extension = extensions.get( 'ANGLE_instanced_arrays' );

					if ( extension === null ) {

						console.error( 'THREE.WebGLRenderer.renderMesh: using THREE.InstancedBufferGeometry but hardware does not support extension ANGLE_instanced_arrays.' );
						return;

					}

					extension.drawElementsInstancedANGLE( mode, index.array.length, type, 0, geometry.maxInstancedCount ); // Draw the instanced meshes

				} else {

					_gl.drawElements( mode, index.array.length, type, 0 );

				}
				_this.info.render.calls ++;
				_this.info.render.vertices += index.array.length; // not really true, here vertices can be shared
				_this.info.render.faces += index.array.length / 3;

			} else {

				// if there is more than 1 chunk
				// must set attribute pointers to use new offsets for each chunk
				// even if geometry and materials didn't change

				updateBuffers = true;

				for ( var i = 0, il = offsets.length; i < il; i ++ ) {

					var startIndex = offsets[ i ].index;

					if ( updateBuffers ) {

						setupVertexAttributes( material, program, geometry, startIndex );
						_gl.bindBuffer( _gl.ELEMENT_ARRAY_BUFFER, indexBuffer );

					}

					// render indexed triangles

					if ( geometry instanceof THREE.InstancedBufferGeometry && offsets[i].instances > 0 ) {

						var extension = extensions.get( 'ANGLE_instanced_arrays' );

						if ( extension === null ) {

							console.error( 'THREE.WebGLRenderer.renderMesh: using THREE.InstancedBufferGeometry but hardware does not support extension ANGLE_instanced_arrays.' );
							return;

						}

						extension.drawElementsInstancedANGLE( mode, offsets[i].count, type, offsets[i].start * size, offsets[i].count, type, offsets[i].instances ); // Draw the instanced meshes

					} else {

						_gl.drawElements( mode, offsets[ i ].count, type, offsets[ i ].start * size );

					}

					_this.info.render.calls ++;
					_this.info.render.vertices += offsets[ i ].count; // not really true, here vertices can be shared
					_this.info.render.faces += offsets[ i ].count / 3;

				}

			}

		} else {

			// non-indexed triangles

			var offsets = geometry.offsets;

			if ( offsets.length === 0 ) {

				if ( updateBuffers ) {

					setupVertexAttributes( material, program, geometry, 0 );

				}

				var position = geometry.attributes.position;

				// render non-indexed triangles

				if ( geometry instanceof THREE.InstancedBufferGeometry && geometry.maxInstancedCount > 0 ) {

					var extension = extensions.get( 'ANGLE_instanced_arrays' );

					if ( extension === null ) {

						console.error( 'THREE.WebGLRenderer.renderMesh: using THREE.InstancedBufferGeometry but hardware does not support extension ANGLE_instanced_arrays.' );
						return;

					}

					if ( position instanceof THREE.InterleavedBufferAttribute ) {

						extension.drawArraysInstancedANGLE( mode, 0, position.data.array.length / position.data.stride, geometry.maxInstancedCount ); // Draw the instanced meshes

					} else {

						extension.drawArraysInstancedANGLE( mode, 0, position.array.length / position.itemSize, geometry.maxInstancedCount ); // Draw the instanced meshes

					}

				} else {

					if ( position instanceof THREE.InterleavedBufferAttribute ) {

						_gl.drawArrays( mode, 0, position.data.array.length / position.data.stride );

					} else {

						_gl.drawArrays( mode, 0, position.array.length / position.itemSize );

					}

				}

				_this.info.render.calls++;
				_this.info.render.vertices += position.array.length / position.itemSize;
				_this.info.render.faces += position.array.length / ( 3 * position.itemSize );

			} else {

				// if there is more than 1 chunk
				// must set attribute pointers to use new offsets for each chunk
				// even if geometry and materials didn't change

				if ( updateBuffers ) {

					setupVertexAttributes( material, program, geometry, 0 );

				}

				for ( var i = 0, il = offsets.length; i < il; i++ ) {

					// render non-indexed triangles

					if ( geometry instanceof THREE.InstancedBufferGeometry ) {

						console.error( 'THREE.WebGLRenderer.renderMesh: cannot use drawCalls with THREE.InstancedBufferGeometry.' );
						return;

					} else {

						_gl.drawArrays( mode, offsets[ i ].start, offsets[ i ].count );

					}

					_this.info.render.calls++;
					_this.info.render.vertices += offsets[ i ].count;
					_this.info.render.faces += ( offsets[ i ].count  ) / 3;

				}
			}
		}

	}

	function renderLine( material, geometry, object, program, updateBuffers ) {

		var mode = object instanceof THREE.LineSegments ? _gl.LINES : _gl.LINE_STRIP;

		// In case user is not using Line*Material by mistake
		var lineWidth = material.linewidth !== undefined ? material.linewidth : 1;

		state.setLineWidth( lineWidth * pixelRatio );

		var index = geometry.attributes.index;

		if ( index ) {

			// indexed lines

			var type, size;

			var indexBuffer = objects.getAttributeBuffer(index);

			if ( index.array instanceof Uint32Array && extensions.get( 'OES_element_index_uint' ) ) {

				type = _gl.UNSIGNED_INT;
				size = 4;

			} else {

				type = _gl.UNSIGNED_SHORT;
				size = 2;

			}

			var offsets = geometry.offsets;

			if ( offsets.length === 0 ) {

				if ( updateBuffers ) {

					setupVertexAttributes( material, program, geometry, 0 );
					_gl.bindBuffer( _gl.ELEMENT_ARRAY_BUFFER, indexBuffer );

				}

				_gl.drawElements( mode, index.array.length, type, 0 ); // 2 bytes per Uint16Array

				_this.info.render.calls ++;
				_this.info.render.vertices += index.array.length; // not really true, here vertices can be shared

			} else {

				// if there is more than 1 chunk
				// must set attribute pointers to use new offsets for each chunk
				// even if geometry and materials didn't change

				if ( offsets.length > 1 ) updateBuffers = true;

				for ( var i = 0, il = offsets.length; i < il; i ++ ) {

					var startIndex = offsets[ i ].index;

					if ( updateBuffers ) {

						setupVertexAttributes( material, program, geometry, startIndex );
						_gl.bindBuffer( _gl.ELEMENT_ARRAY_BUFFER, indexBuffer );

					}

					// render indexed lines

					_gl.drawElements( mode, offsets[ i ].count, type, offsets[ i ].start * size ); // 2 bytes per Uint16Array

					_this.info.render.calls ++;
					_this.info.render.vertices += offsets[ i ].count; // not really true, here vertices can be shared

				}

			}

		} else {

			// non-indexed lines

			if ( updateBuffers ) {

				setupVertexAttributes( material, program, geometry, 0 );

			}

			var position = geometry.attributes.position;
			var offsets = geometry.offsets;

			if ( offsets.length === 0 ) {

				_gl.drawArrays( mode, 0, position.array.length / 3 );

				_this.info.render.calls ++;
				_this.info.render.vertices += position.array.length / 3;

			} else {

				for ( var i = 0, il = offsets.length; i < il; i ++ ) {

					_gl.drawArrays( mode, offsets[ i ].index, offsets[ i ].count );

					_this.info.render.calls ++;
					_this.info.render.vertices += offsets[ i ].count;

				}

			}

		}

	}

	function renderPointCloud( material, geometry, object, program, updateBuffers ) {

		var mode = _gl.POINTS;

		var index = geometry.attributes.index;

		if ( index ) {

			// indexed points

			var type, size;

			var indexBuffer = objects.getAttributeBuffer(indexBuffer);

			if ( index.array instanceof Uint32Array && extensions.get( 'OES_element_index_uint' ) ) {

				type = _gl.UNSIGNED_INT;
				size = 4;

			} else {

				type = _gl.UNSIGNED_SHORT;
				size = 2;

			}

			var offsets = geometry.offsets;

			if ( offsets.length === 0 ) {

				if ( updateBuffers ) {

					setupVertexAttributes( material, program, geometry, 0 );
					_gl.bindBuffer( _gl.ELEMENT_ARRAY_BUFFER, indexBuffer );

				}

				_gl.drawElements( mode, index.array.length, type, 0);

				_this.info.render.calls ++;
				_this.info.render.points += index.array.length;

			} else {

				// if there is more than 1 chunk
				// must set attribute pointers to use new offsets for each chunk
				// even if geometry and materials didn't change

				if ( offsets.length > 1 ) updateBuffers = true;

				for ( var i = 0, il = offsets.length; i < il; i ++ ) {

					var startIndex = offsets[ i ].index;

					if ( updateBuffers ) {

						setupVertexAttributes( material, program, geometry, startIndex );
						_gl.bindBuffer( _gl.ELEMENT_ARRAY_BUFFER, indexBuffer );

					}

					// render indexed points

					_gl.drawElements( mode, offsets[ i ].count, type, offsets[ i ].start * size );

					_this.info.render.calls ++;
					_this.info.render.points += offsets[ i ].count;

				}

			}

		} else {

			// non-indexed points

			if ( updateBuffers ) {

				setupVertexAttributes( material, program, geometry, 0 );

			}

			var position = geometry.attributes.position;
			var offsets = geometry.offsets;

			if ( offsets.length === 0 ) {

				_gl.drawArrays( mode, 0, position.array.length / 3 );

				_this.info.render.calls ++;
				_this.info.render.points += position.array.length / 3;

			} else {

				for ( var i = 0, il = offsets.length; i < il; i ++ ) {

					_gl.drawArrays( mode, offsets[ i ].index, offsets[ i ].count );

					_this.info.render.calls ++;
					_this.info.render.points += offsets[ i ].count;

				}

			}

		}

	}

	// Sorting

	function painterSortStable ( a, b ) {

		if ( a.object.renderOrder !== b.object.renderOrder ) {

			return a.object.renderOrder - b.object.renderOrder;

		} else if ( a.object.material.id !== b.object.material.id ) {

			return a.object.material.id - b.object.material.id;

		} else if ( a.z !== b.z ) {

			return a.z - b.z;

		} else {

			return a.id - b.id;

		}

	}

	function reversePainterSortStable ( a, b ) {

		if ( a.object.renderOrder !== b.object.renderOrder ) {

			return a.object.renderOrder - b.object.renderOrder;

		} if ( a.z !== b.z ) {

			return b.z - a.z;

		} else {

			return a.id - b.id;

		}

	}

	// Rendering

	this.render = function ( scene, camera, renderTarget, forceClear ) {

		if ( camera instanceof THREE.Camera === false ) {

			console.error( 'THREE.WebGLRenderer.render: camera is not an instance of THREE.Camera.' );
			return;

		}

		var fog = scene.fog;

		// reset caching for this frame

		_currentGeometryProgram = '';
		_currentMaterialId = - 1;
		_currentCamera = null;
		_lightsNeedUpdate = true;

		// update scene graph

		if ( scene.autoUpdate === true ) scene.updateMatrixWorld();

		// update camera matrices and frustum

		if ( camera.parent === undefined ) camera.updateMatrixWorld();

		camera.matrixWorldInverse.getInverse( camera.matrixWorld );

		_projScreenMatrix.multiplyMatrices( camera.projectionMatrix, camera.matrixWorldInverse );
		_frustum.setFromMatrix( _projScreenMatrix );

		lights.length = 0;
		opaqueObjects.length = 0;
		transparentObjects.length = 0;

		sprites.length = 0;
		lensFlares.length = 0;

		projectObject( scene );

		if ( _this.sortObjects === true ) {

			opaqueObjects.sort( painterSortStable );
			transparentObjects.sort( reversePainterSortStable );

		}

		objects.update( opaqueObjects );
		objects.update( transparentObjects );

		//

		shadowMap.render( scene, camera );

		//

		_this.info.render.calls = 0;
		_this.info.render.vertices = 0;
		_this.info.render.faces = 0;
		_this.info.render.points = 0;

		this.setRenderTarget( renderTarget );

		if ( this.autoClear || forceClear ) {

			this.clear( this.autoClearColor, this.autoClearDepth, this.autoClearStencil );

		}

		// set matrices for immediate objects

		for ( var i = 0, il = objects.objectsImmediate.length; i < il; i ++ ) {

			var webglObject = objects.objectsImmediate[ i ];
			var object = webglObject.object;

			if ( object.visible === true ) {

				setupMatrices( object, camera );

				var material = object.material;

				if ( material.transparent ) {

					webglObject.transparent = material;
					webglObject.opaque = null;

				} else {

					webglObject.opaque = material;
					webglObject.transparent = null;

				}

			}

		}

		if ( scene.overrideMaterial ) {

			var overrideMaterial = scene.overrideMaterial;

			renderObjects( opaqueObjects, camera, lights, fog, overrideMaterial );
			renderObjects( transparentObjects, camera, lights, fog, overrideMaterial );
			renderObjectsImmediate( objects.objectsImmediate, '', camera, lights, fog, overrideMaterial );

		} else {

			// opaque pass (front-to-back order)

			state.setBlending( THREE.NoBlending );

			renderObjects( opaqueObjects, camera, lights, fog, null );
			renderObjectsImmediate( objects.objectsImmediate, 'opaque', camera, lights, fog, null );

			// transparent pass (back-to-front order)

			renderObjects( transparentObjects, camera, lights, fog, null );
			renderObjectsImmediate( objects.objectsImmediate, 'transparent', camera, lights, fog, null );

		}

		// custom render plugins (post pass)

		spritePlugin.render( scene, camera );
		lensFlarePlugin.render( scene, camera, _currentWidth, _currentHeight );

		// Generate mipmap if we're using any kind of mipmap filtering

		if ( renderTarget && renderTarget.generateMipmaps && renderTarget.minFilter !== THREE.NearestFilter && renderTarget.minFilter !== THREE.LinearFilter ) {

			updateRenderTargetMipmap( renderTarget );

		}

		// Ensure depth buffer writing is enabled so it can be cleared on next render

		state.setDepthTest( true );
		state.setDepthWrite( true );
		state.setColorWrite( true );

		// _gl.finish();

	};

	function projectObject( object ) {

		if ( object.visible === true ) {

			if ( object instanceof THREE.Scene || object instanceof THREE.Group ) {

				// skip

			} else {

				// update Skeleton objects
				if ( object instanceof THREE.SkinnedMesh ) {

					object.skeleton.update();

				}

				objects.init( object );

				if ( object instanceof THREE.Light ) {

					lights.push( object );

				} else if ( object instanceof THREE.Sprite ) {

					sprites.push( object );

				} else if ( object instanceof THREE.LensFlare ) {

					lensFlares.push( object );

				} else {

					var webglObject = objects.objects[ object.id ];

					if ( webglObject && ( object.frustumCulled === false || _frustum.intersectsObject( object ) === true ) ) {

						var material = object.material;

						if ( objectRendererWebGLProps[material.uuid] ) {

							material.program = objectRendererWebGLProps[material.uuid].program;

						}

						if ( material.transparent ) {

							transparentObjects.push( webglObject );

						} else {

							opaqueObjects.push( webglObject );

						}

						if ( _this.sortObjects === true ) {

							_vector3.setFromMatrixPosition( object.matrixWorld );
							_vector3.applyProjection( _projScreenMatrix );

							webglObject.z = _vector3.z;

						}

					}

				}

			}

			for ( var i = 0, l = object.children.length; i < l; i ++ ) {

				projectObject( object.children[ i ] );

			}

		}

	}

	function renderObjects( renderList, camera, lights, fog, overrideMaterial ) {

		var material = overrideMaterial;

		for ( var i = 0, l = renderList.length; i < l; i ++ ) {

			var webglObject = renderList[ i ];

			var object = webglObject.object;

			setupMatrices( object, camera );

			if ( overrideMaterial === null ) material = object.material;

			if ( material instanceof THREE.MeshFaceMaterial ) {

				var materials = material.materials;

				for ( var j = 0, jl = materials.length; j < jl; j ++ ) {

					_this.renderBufferDirect( camera, lights, fog, materials[ j ], object );

				}

				continue;

			}

			_this.renderBufferDirect( camera, lights, fog, material, object );

		}

	}

	function renderObjectsImmediate ( renderList, materialType, camera, lights, fog, overrideMaterial ) {

		var material = overrideMaterial;

		for ( var i = 0, l = renderList.length; i < l; i ++ ) {

			var webglObject = renderList[ i ];
			var object = webglObject.object;

			if ( object.visible === true ) {

				if ( overrideMaterial === null ) material = webglObject[ materialType ];

				_this.renderImmediateObject( camera, lights, fog, material, object );

			}

		}

	}

	this.renderImmediateObject = function ( camera, lights, fog, material, object ) {

		setMaterial( material );

		var program = setProgram( camera, lights, fog, material, object );

		_currentGeometryProgram = '';

		if ( object.immediateRenderCallback ) {

			object.immediateRenderCallback( program, _gl, _frustum );

		} else {

			object.render( function ( object ) { _this.renderBufferImmediate( object, program, material ); } );

		}

	};

	// Materials

	var shaderIDs = {
		MeshDepthMaterial: 'depth',
		MeshNormalMaterial: 'normal',
		MeshBasicMaterial: 'basic',
		MeshLambertMaterial: 'lambert',
		MeshPhongMaterial: 'phong',
		LineBasicMaterial: 'basic',
		LineDashedMaterial: 'dashed',
		PointCloudMaterial: 'particle_basic'
	};

	function initMaterial( material, lights, fog, object ) {

		if ( ! objectRendererWebGLProps[material.uuid] ) {

			objectRendererWebGLProps[material.uuid] = {};

		}

		var webglProps = objectRendererWebGLProps[material.uuid];

		var shaderID = shaderIDs[ material.type ];

		// heuristics to create shader parameters according to lights in the scene
		// (not to blow over maxLights budget)

		var maxLightCount = allocateLights( lights );
		var maxShadows = allocateShadows( lights );
		var maxBones = allocateBones( object );

		var parameters = {

			precision: _precision,
			supportsVertexTextures: _supportsVertexTextures,

			map: !! material.map,
			envMap: !! material.envMap,
			envMapMode: material.envMap && material.envMap.mapping,
			lightMap: !! material.lightMap,
			aoMap: !! material.aoMap,
			bumpMap: !! material.bumpMap,
			normalMap: !! material.normalMap,
			specularMap: !! material.specularMap,
			alphaMap: !! material.alphaMap,

			combine: material.combine,

			vertexColors: material.vertexColors,

			fog: fog,
			useFog: material.fog,
			fogExp: fog instanceof THREE.FogExp2,

			flatShading: material.shading === THREE.FlatShading,

			sizeAttenuation: material.sizeAttenuation,
			logarithmicDepthBuffer: _logarithmicDepthBuffer,

			skinning: material.skinning,
			maxBones: maxBones,
			useVertexTexture: _supportsBoneTextures && object && object.skeleton && object.skeleton.useVertexTexture,

			morphTargets: material.morphTargets,
			morphNormals: material.morphNormals,
			maxMorphTargets: _this.maxMorphTargets,
			maxMorphNormals: _this.maxMorphNormals,

			maxDirLights: maxLightCount.directional,
			maxPointLights: maxLightCount.point,
			maxSpotLights: maxLightCount.spot,
			maxHemiLights: maxLightCount.hemi,

			maxShadows: maxShadows,
			shadowMapEnabled: shadowMap.enabled && object.receiveShadow && maxShadows > 0,
			shadowMapType: shadowMap.type,
			shadowMapDebug: shadowMap.debug,
			shadowMapCascade: shadowMap.cascade,

			alphaTest: material.alphaTest,
			metal: material.metal,
			doubleSided: material.side === THREE.DoubleSide,
			flipSided: material.side === THREE.BackSide

		};

		// Generate code

		var chunks = [];

		if ( shaderID ) {

			chunks.push( shaderID );

		} else {

			chunks.push( material.fragmentShader );
			chunks.push( material.vertexShader );

		}

		if ( material.defines !== undefined ) {

			for ( var name in material.defines ) {

				chunks.push( name );
				chunks.push( material.defines[ name ] );

			}

		}

		for ( var name in parameters ) {

			chunks.push( name );
			chunks.push( parameters[ name ] );

		}

		var code = chunks.join();

		if ( !webglProps.program ) {

			// new material
			material.addEventListener( 'dispose', onMaterialDispose );

		} else if ( webglProps.program.code !== code ) {

			// changed glsl or parameters
			deallocateMaterial( material );

		} else if ( shaderID !== undefined ) {

			// same glsl
			return;

		} else if ( webglProps.__webglShader.uniforms === material.uniforms ) {

			// same uniforms (container object)
			return;

		}

		if ( shaderID ) {

			var shader = THREE.ShaderLib[ shaderID ];

<<<<<<< HEAD
			webglProps.__webglShader = {
=======
			material.__webglShader = {
				name: material.type,
>>>>>>> 366eec61
				uniforms: THREE.UniformsUtils.clone( shader.uniforms ),
				vertexShader: shader.vertexShader,
				fragmentShader: shader.fragmentShader
			}

		} else {

<<<<<<< HEAD
			webglProps.__webglShader = {
=======
			material.__webglShader = {
				name: material.type,
>>>>>>> 366eec61
				uniforms: material.uniforms,
				vertexShader: material.vertexShader,
				fragmentShader: material.fragmentShader
			}

		}

		var program;

		// Check if code has been already compiled

		for ( var p = 0, pl = _programs.length; p < pl; p ++ ) {

			var programInfo = _programs[ p ];

			if ( programInfo.code === code ) {

				program = programInfo;
				program.usedTimes ++;

				break;

			}

		}

		if ( program === undefined ) {

			material.__webglShader = webglProps.__webglShader;
			program = new THREE.WebGLProgram( _this, code, material, parameters );
			_programs.push( program );

			_this.info.memory.programs = _programs.length;

		}

		webglProps.program = program;

		var attributes = program.getAttributes();

		if ( material.morphTargets ) {

			material.numSupportedMorphTargets = 0;

			for ( var i = 0; i < _this.maxMorphTargets; i ++ ) {

				if ( attributes[ 'morphTarget' + i ] >= 0 ) {

					material.numSupportedMorphTargets ++;

				}

			}

		}

		if ( material.morphNormals ) {

			material.numSupportedMorphNormals = 0;

			for ( i = 0; i < _this.maxMorphNormals; i ++ ) {

				if ( attributes[ 'morphNormal' + i ] >= 0 ) {

					material.numSupportedMorphNormals ++;

				}

			}

		}

		webglProps.uniformsList = [];

		var uniformLocations = webglProps.program.getUniforms();
		for ( var u in webglProps.__webglShader.uniforms ) {

			var location = uniformLocations[ u ];

			if ( location ) {
				webglProps.uniformsList.push( [ webglProps.__webglShader.uniforms[ u ], location ] );
			}

		}

	}

	function setMaterial( material ) {

		setMaterialFaces( material );

		if ( material.transparent === true ) {

			state.setBlending( material.blending, material.blendEquation, material.blendSrc, material.blendDst, material.blendEquationAlpha, material.blendSrcAlpha, material.blendDstAlpha );

		} else {

			state.setBlending( THREE.NoBlending );

		}

		state.setDepthFunc( material.depthFunc );
		state.setDepthTest( material.depthTest );
		state.setDepthWrite( material.depthWrite );
		state.setColorWrite( material.colorWrite );
		state.setPolygonOffset( material.polygonOffset, material.polygonOffsetFactor, material.polygonOffsetUnits );

	}

	function setMaterialFaces( material ) {

		state.setDoubleSided( material.side === THREE.DoubleSide );
		state.setFlipSided( material.side === THREE.BackSide );

	}

	function setProgram( camera, lights, fog, material, object ) {

		_usedTextureUnits = 0;

		if ( ! objectRendererWebGLProps[material.uuid] ) {

			objectRendererWebGLProps[material.uuid] = {};
			// need to reinitialize material for this renderer if from different renderer
			material.needsUpdate = true;

		}

		if ( material.needsUpdate ) {

			initMaterial( material, lights, fog, object );
			material.needsUpdate = false;

		}

		var refreshProgram = false;
		var refreshMaterial = false;
		var refreshLights = false;

		var program = objectRendererWebGLProps[material.uuid].program,
			p_uniforms = program.getUniforms(),
			m_uniforms = objectRendererWebGLProps[material.uuid].__webglShader.uniforms;

		if ( program.id !== _currentProgram ) {

			_gl.useProgram( program.program );
			_currentProgram = program.id;

			refreshProgram = true;
			refreshMaterial = true;
			refreshLights = true;

		}

		if ( material.id !== _currentMaterialId ) {

			if ( _currentMaterialId === -1 ) refreshLights = true;
			_currentMaterialId = material.id;

			refreshMaterial = true;

		}

		if ( refreshProgram || camera !== _currentCamera ) {

			_gl.uniformMatrix4fv( p_uniforms.projectionMatrix, false, camera.projectionMatrix.elements );

			if ( _logarithmicDepthBuffer ) {

				_gl.uniform1f( p_uniforms.logDepthBufFC, 2.0 / ( Math.log( camera.far + 1.0 ) / Math.LN2 ) );

			}


			if ( camera !== _currentCamera ) _currentCamera = camera;

			// load material specific uniforms
			// (shader material also gets them for the sake of genericity)

			if ( material instanceof THREE.ShaderMaterial ||
				 material instanceof THREE.MeshPhongMaterial ||
				 material.envMap ) {

				if ( p_uniforms.cameraPosition !== null ) {

					_vector3.setFromMatrixPosition( camera.matrixWorld );
					_gl.uniform3f( p_uniforms.cameraPosition, _vector3.x, _vector3.y, _vector3.z );

				}

			}

			if ( material instanceof THREE.MeshPhongMaterial ||
				 material instanceof THREE.MeshLambertMaterial ||
				 material instanceof THREE.MeshBasicMaterial ||
				 material instanceof THREE.ShaderMaterial ||
				 material.skinning ) {

				if ( p_uniforms.viewMatrix !== null ) {

					_gl.uniformMatrix4fv( p_uniforms.viewMatrix, false, camera.matrixWorldInverse.elements );

				}

			}

		}

		// skinning uniforms must be set even if material didn't change
		// auto-setting of texture unit for bone texture must go before other textures
		// not sure why, but otherwise weird things happen

		if ( material.skinning ) {

			if ( object.bindMatrix && p_uniforms.bindMatrix !== null ) {

				_gl.uniformMatrix4fv( p_uniforms.bindMatrix, false, object.bindMatrix.elements );

			}

			if ( object.bindMatrixInverse && p_uniforms.bindMatrixInverse !== null ) {

				_gl.uniformMatrix4fv( p_uniforms.bindMatrixInverse, false, object.bindMatrixInverse.elements );

			}

			if ( _supportsBoneTextures && object.skeleton && object.skeleton.useVertexTexture ) {

				if ( p_uniforms.boneTexture !== null ) {

					var textureUnit = getTextureUnit();

					_gl.uniform1i( p_uniforms.boneTexture, textureUnit );
					_this.setTexture( object.skeleton.boneTexture, textureUnit );

				}

				if ( p_uniforms.boneTextureWidth !== null ) {

					_gl.uniform1i( p_uniforms.boneTextureWidth, object.skeleton.boneTextureWidth );

				}

				if ( p_uniforms.boneTextureHeight !== null ) {

					_gl.uniform1i( p_uniforms.boneTextureHeight, object.skeleton.boneTextureHeight );

				}

			} else if ( object.skeleton && object.skeleton.boneMatrices ) {

				if ( p_uniforms.boneGlobalMatrices !== null ) {

					_gl.uniformMatrix4fv( p_uniforms.boneGlobalMatrices, false, object.skeleton.boneMatrices );

				}

			}

		}

		if ( refreshMaterial ) {

			// refresh uniforms common to several materials

			if ( fog && material.fog ) {

				refreshUniformsFog( m_uniforms, fog );

			}

			if ( material instanceof THREE.MeshPhongMaterial ||
				 material instanceof THREE.MeshLambertMaterial ||
				 material.lights ) {

				if ( _lightsNeedUpdate ) {

					refreshLights = true;
					setupLights( lights );
					_lightsNeedUpdate = false;
				}

				if ( refreshLights ) {
					refreshUniformsLights( m_uniforms, _lights );
					markUniformsLightsNeedsUpdate( m_uniforms, true );
				} else {
					markUniformsLightsNeedsUpdate( m_uniforms, false );
				}

			}

			if ( material instanceof THREE.MeshBasicMaterial ||
				 material instanceof THREE.MeshLambertMaterial ||
				 material instanceof THREE.MeshPhongMaterial ) {

				refreshUniformsCommon( m_uniforms, material );

			}

			// refresh single material specific uniforms

			if ( material instanceof THREE.LineBasicMaterial ) {

				refreshUniformsLine( m_uniforms, material );

			} else if ( material instanceof THREE.LineDashedMaterial ) {

				refreshUniformsLine( m_uniforms, material );
				refreshUniformsDash( m_uniforms, material );

			} else if ( material instanceof THREE.PointCloudMaterial ) {

				refreshUniformsParticle( m_uniforms, material );

			} else if ( material instanceof THREE.MeshPhongMaterial ) {

				refreshUniformsPhong( m_uniforms, material );

			} else if ( material instanceof THREE.MeshLambertMaterial ) {

				refreshUniformsLambert( m_uniforms, material );

			} else if ( material instanceof THREE.MeshBasicMaterial ) {

				refreshUniformsBasic( m_uniforms, material );

			} else if ( material instanceof THREE.MeshDepthMaterial ) {

				m_uniforms.mNear.value = camera.near;
				m_uniforms.mFar.value = camera.far;
				m_uniforms.opacity.value = material.opacity;

			} else if ( material instanceof THREE.MeshNormalMaterial ) {

				m_uniforms.opacity.value = material.opacity;

			}

			if ( object.receiveShadow && ! material._shadowPass ) {

				refreshUniformsShadow( m_uniforms, lights );

			}

			// load common uniforms

			loadUniformsGeneric( objectRendererWebGLProps[material.uuid].uniformsList );

		}

		loadUniformsMatrices( p_uniforms, object );

		if ( p_uniforms.modelMatrix !== null ) {

			_gl.uniformMatrix4fv( p_uniforms.modelMatrix, false, object.matrixWorld.elements );

		}

		return program;

	}

	// Uniforms (refresh uniforms objects)

	function refreshUniformsCommon ( uniforms, material ) {

		uniforms.opacity.value = material.opacity;

		uniforms.diffuse.value = material.color;

		uniforms.map.value = material.map;
		uniforms.specularMap.value = material.specularMap;
		uniforms.alphaMap.value = material.alphaMap;

		if ( material.bumpMap ) {

			uniforms.bumpMap.value = material.bumpMap;
			uniforms.bumpScale.value = material.bumpScale;

		}

		if ( material.normalMap ) {

			uniforms.normalMap.value = material.normalMap;
			uniforms.normalScale.value.copy( material.normalScale );

		}

		// uv repeat and offset setting priorities
		// 1. color map
		// 2. specular map
		// 3. normal map
		// 4. bump map
		// 5. alpha map

		var uvScaleMap;

		if ( material.map ) {

			uvScaleMap = material.map;

		} else if ( material.specularMap ) {

			uvScaleMap = material.specularMap;

		} else if ( material.normalMap ) {

			uvScaleMap = material.normalMap;

		} else if ( material.bumpMap ) {

			uvScaleMap = material.bumpMap;

		} else if ( material.alphaMap ) {

			uvScaleMap = material.alphaMap;

		}

		if ( uvScaleMap !== undefined ) {

			var offset = uvScaleMap.offset;
			var repeat = uvScaleMap.repeat;

			uniforms.offsetRepeat.value.set( offset.x, offset.y, repeat.x, repeat.y );

		}

		uniforms.envMap.value = material.envMap;
		uniforms.flipEnvMap.value = ( material.envMap instanceof THREE.WebGLRenderTargetCube ) ? 1 : - 1;

		uniforms.reflectivity.value = material.reflectivity;
		uniforms.refractionRatio.value = material.refractionRatio;

	}

	function refreshUniformsLine ( uniforms, material ) {

		uniforms.diffuse.value = material.color;
		uniforms.opacity.value = material.opacity;

	}

	function refreshUniformsDash ( uniforms, material ) {

		uniforms.dashSize.value = material.dashSize;
		uniforms.totalSize.value = material.dashSize + material.gapSize;
		uniforms.scale.value = material.scale;

	}

	function refreshUniformsParticle ( uniforms, material ) {

		uniforms.psColor.value = material.color;
		uniforms.opacity.value = material.opacity;
		uniforms.size.value = material.size;
		uniforms.scale.value = _canvas.height / 2.0; // TODO: Cache this.

		uniforms.map.value = material.map;

		if ( material.map !== null ) {

			var offset = material.map.offset;
			var repeat = material.map.repeat;

			uniforms.offsetRepeat.value.set( offset.x, offset.y, repeat.x, repeat.y );

		}

	}

	function refreshUniformsFog ( uniforms, fog ) {

		uniforms.fogColor.value = fog.color;

		if ( fog instanceof THREE.Fog ) {

			uniforms.fogNear.value = fog.near;
			uniforms.fogFar.value = fog.far;

		} else if ( fog instanceof THREE.FogExp2 ) {

			uniforms.fogDensity.value = fog.density;

		}

	}

	function refreshUniformsPhong ( uniforms, material ) {

		uniforms.shininess.value = material.shininess;

		uniforms.emissive.value = material.emissive;
		uniforms.specular.value = material.specular;

		uniforms.lightMap.value = material.lightMap;
		uniforms.lightMapIntensity.value = material.lightMapIntensity;

		uniforms.aoMap.value = material.aoMap;
		uniforms.aoMapIntensity.value = material.aoMapIntensity;

	}

	function refreshUniformsLambert ( uniforms, material ) {

		uniforms.emissive.value = material.emissive;

	}

	function refreshUniformsBasic ( uniforms, material ) {

		uniforms.aoMap.value = material.aoMap;
		uniforms.aoMapIntensity.value = material.aoMapIntensity;

	}

	function refreshUniformsLights ( uniforms, lights ) {

		uniforms.ambientLightColor.value = lights.ambient;

		uniforms.directionalLightColor.value = lights.directional.colors;
		uniforms.directionalLightDirection.value = lights.directional.positions;

		uniforms.pointLightColor.value = lights.point.colors;
		uniforms.pointLightPosition.value = lights.point.positions;
		uniforms.pointLightDistance.value = lights.point.distances;
		uniforms.pointLightDecay.value = lights.point.decays;

		uniforms.spotLightColor.value = lights.spot.colors;
		uniforms.spotLightPosition.value = lights.spot.positions;
		uniforms.spotLightDistance.value = lights.spot.distances;
		uniforms.spotLightDirection.value = lights.spot.directions;
		uniforms.spotLightAngleCos.value = lights.spot.anglesCos;
		uniforms.spotLightExponent.value = lights.spot.exponents;
		uniforms.spotLightDecay.value = lights.spot.decays;

		uniforms.hemisphereLightSkyColor.value = lights.hemi.skyColors;
		uniforms.hemisphereLightGroundColor.value = lights.hemi.groundColors;
		uniforms.hemisphereLightDirection.value = lights.hemi.positions;

	}

	// If uniforms are marked as clean, they don't need to be loaded to the GPU.

	function markUniformsLightsNeedsUpdate ( uniforms, value ) {

		uniforms.ambientLightColor.needsUpdate = value;

		uniforms.directionalLightColor.needsUpdate = value;
		uniforms.directionalLightDirection.needsUpdate = value;

		uniforms.pointLightColor.needsUpdate = value;
		uniforms.pointLightPosition.needsUpdate = value;
		uniforms.pointLightDistance.needsUpdate = value;
		uniforms.pointLightDecay.needsUpdate = value;

		uniforms.spotLightColor.needsUpdate = value;
		uniforms.spotLightPosition.needsUpdate = value;
		uniforms.spotLightDistance.needsUpdate = value;
		uniforms.spotLightDirection.needsUpdate = value;
		uniforms.spotLightAngleCos.needsUpdate = value;
		uniforms.spotLightExponent.needsUpdate = value;
		uniforms.spotLightDecay.needsUpdate = value;

		uniforms.hemisphereLightSkyColor.needsUpdate = value;
		uniforms.hemisphereLightGroundColor.needsUpdate = value;
		uniforms.hemisphereLightDirection.needsUpdate = value;

	}

	function refreshUniformsShadow ( uniforms, lights ) {

		if ( uniforms.shadowMatrix ) {

			var j = 0;

			for ( var i = 0, il = lights.length; i < il; i ++ ) {

				var light = lights[ i ];

				if ( ! light.castShadow ) continue;

				if ( light instanceof THREE.SpotLight || ( light instanceof THREE.DirectionalLight && ! light.shadowCascade ) ) {

					uniforms.shadowMap.value[ j ] = light.shadowMap;
					uniforms.shadowMapSize.value[ j ] = light.shadowMapSize;

					uniforms.shadowMatrix.value[ j ] = light.shadowMatrix;

					uniforms.shadowDarkness.value[ j ] = light.shadowDarkness;
					uniforms.shadowBias.value[ j ] = light.shadowBias;

					j ++;

				}

			}

		}

	}

	// Uniforms (load to GPU)

	function loadUniformsMatrices ( uniforms, object ) {

		_gl.uniformMatrix4fv( uniforms.modelViewMatrix, false, object._modelViewMatrix.elements );

		if ( uniforms.normalMatrix ) {

			_gl.uniformMatrix3fv( uniforms.normalMatrix, false, object._normalMatrix.elements );

		}

	}

	function getTextureUnit() {

		var textureUnit = _usedTextureUnits;

		if ( textureUnit >= _maxTextures ) {

			console.warn( 'WebGLRenderer: trying to use ' + textureUnit + ' texture units while this GPU supports only ' + _maxTextures );

		}

		_usedTextureUnits += 1;

		return textureUnit;

	}

	function loadUniformsGeneric ( uniforms ) {

		var texture, textureUnit, offset;

		for ( var j = 0, jl = uniforms.length; j < jl; j ++ ) {

			var uniform = uniforms[ j ][ 0 ];

			// needsUpdate property is not added to all uniforms.
			if ( uniform.needsUpdate === false ) continue;

			var type = uniform.type;
			var value = uniform.value;
			var location = uniforms[ j ][ 1 ];

			switch ( type ) {

				case '1i':
					_gl.uniform1i( location, value );
					break;

				case '1f':
					_gl.uniform1f( location, value );
					break;

				case '2f':
					_gl.uniform2f( location, value[ 0 ], value[ 1 ] );
					break;

				case '3f':
					_gl.uniform3f( location, value[ 0 ], value[ 1 ], value[ 2 ] );
					break;

				case '4f':
					_gl.uniform4f( location, value[ 0 ], value[ 1 ], value[ 2 ], value[ 3 ] );
					break;

				case '1iv':
					_gl.uniform1iv( location, value );
					break;

				case '3iv':
					_gl.uniform3iv( location, value );
					break;

				case '1fv':
					_gl.uniform1fv( location, value );
					break;

				case '2fv':
					_gl.uniform2fv( location, value );
					break;

				case '3fv':
					_gl.uniform3fv( location, value );
					break;

				case '4fv':
					_gl.uniform4fv( location, value );
					break;

				case 'Matrix3fv':
					_gl.uniformMatrix3fv( location, false, value );
					break;

				case 'Matrix4fv':
					_gl.uniformMatrix4fv( location, false, value );
					break;

				//

				case 'i':

					// single integer
					_gl.uniform1i( location, value );

					break;

				case 'f':

					// single float
					_gl.uniform1f( location, value );

					break;

				case 'v2':

					// single THREE.Vector2
					_gl.uniform2f( location, value.x, value.y );

					break;

				case 'v3':

					// single THREE.Vector3
					_gl.uniform3f( location, value.x, value.y, value.z );

					break;

				case 'v4':

					// single THREE.Vector4
					_gl.uniform4f( location, value.x, value.y, value.z, value.w );

					break;

				case 'c':

					// single THREE.Color
					_gl.uniform3f( location, value.r, value.g, value.b );

					break;

				case 'iv1':

					// flat array of integers (JS or typed array)
					_gl.uniform1iv( location, value );

					break;

				case 'iv':

					// flat array of integers with 3 x N size (JS or typed array)
					_gl.uniform3iv( location, value );

					break;

				case 'fv1':

					// flat array of floats (JS or typed array)
					_gl.uniform1fv( location, value );

					break;

				case 'fv':

					// flat array of floats with 3 x N size (JS or typed array)
					_gl.uniform3fv( location, value );

					break;

				case 'v2v':

					// array of THREE.Vector2

					if ( uniform._array === undefined ) {

						uniform._array = new Float32Array( 2 * value.length );

					}

					for ( var i = 0, il = value.length; i < il; i ++ ) {

						offset = i * 2;

						uniform._array[ offset + 0 ] = value[ i ].x;
						uniform._array[ offset + 1 ] = value[ i ].y;

					}

					_gl.uniform2fv( location, uniform._array );

					break;

				case 'v3v':

					// array of THREE.Vector3

					if ( uniform._array === undefined ) {

						uniform._array = new Float32Array( 3 * value.length );

					}

					for ( var i = 0, il = value.length; i < il; i ++ ) {

						offset = i * 3;

						uniform._array[ offset + 0 ] = value[ i ].x;
						uniform._array[ offset + 1 ] = value[ i ].y;
						uniform._array[ offset + 2 ] = value[ i ].z;

					}

					_gl.uniform3fv( location, uniform._array );

					break;

				case 'v4v':

					// array of THREE.Vector4

					if ( uniform._array === undefined ) {

						uniform._array = new Float32Array( 4 * value.length );

					}

					for ( var i = 0, il = value.length; i < il; i ++ ) {

						offset = i * 4;

						uniform._array[ offset + 0 ] = value[ i ].x;
						uniform._array[ offset + 1 ] = value[ i ].y;
						uniform._array[ offset + 2 ] = value[ i ].z;
						uniform._array[ offset + 3 ] = value[ i ].w;

					}

					_gl.uniform4fv( location, uniform._array );

					break;

				case 'm3':

					// single THREE.Matrix3
					_gl.uniformMatrix3fv( location, false, value.elements );

					break;

				case 'm3v':

					// array of THREE.Matrix3

					if ( uniform._array === undefined ) {

						uniform._array = new Float32Array( 9 * value.length );

					}

					for ( var i = 0, il = value.length; i < il; i ++ ) {

						value[ i ].flattenToArrayOffset( uniform._array, i * 9 );

					}

					_gl.uniformMatrix3fv( location, false, uniform._array );

					break;

				case 'm4':

					// single THREE.Matrix4
					_gl.uniformMatrix4fv( location, false, value.elements );

					break;

				case 'm4v':

					// array of THREE.Matrix4

					if ( uniform._array === undefined ) {

						uniform._array = new Float32Array( 16 * value.length );

					}

					for ( var i = 0, il = value.length; i < il; i ++ ) {

						value[ i ].flattenToArrayOffset( uniform._array, i * 16 );

					}

					_gl.uniformMatrix4fv( location, false, uniform._array );

					break;

				case 't':

					// single THREE.Texture (2d or cube)

					texture = value;
					textureUnit = getTextureUnit();

					_gl.uniform1i( location, textureUnit );

					if ( ! texture ) continue;

					if ( texture instanceof THREE.CubeTexture ||
						 ( Array.isArray( texture.image ) && texture.image.length === 6 ) ) { // CompressedTexture can have Array in image :/

						setCubeTexture( texture, textureUnit );

					} else if ( texture instanceof THREE.WebGLRenderTargetCube ) {

						setCubeTextureDynamic( texture, textureUnit );

					} else {

						_this.setTexture( texture, textureUnit );

					}

					break;

				case 'tv':

					// array of THREE.Texture (2d)

					if ( uniform._array === undefined ) {

						uniform._array = [];

					}

					for ( var i = 0, il = uniform.value.length; i < il; i ++ ) {

						uniform._array[ i ] = getTextureUnit();

					}

					_gl.uniform1iv( location, uniform._array );

					for ( var i = 0, il = uniform.value.length; i < il; i ++ ) {

						texture = uniform.value[ i ];
						textureUnit = uniform._array[ i ];

						if ( ! texture ) continue;

						_this.setTexture( texture, textureUnit );

					}

					break;

				default:

					console.warn( 'THREE.WebGLRenderer: Unknown uniform type: ' + type );

			}

		}

	}

	function setupMatrices ( object, camera ) {

		object._modelViewMatrix.multiplyMatrices( camera.matrixWorldInverse, object.matrixWorld );
		object._normalMatrix.getNormalMatrix( object._modelViewMatrix );

	}

	function setColorLinear( array, offset, color, intensity ) {

		array[ offset + 0 ] = color.r * intensity;
		array[ offset + 1 ] = color.g * intensity;
		array[ offset + 2 ] = color.b * intensity;

	}

	function setupLights ( lights ) {

		var l, ll, light,
		r = 0, g = 0, b = 0,
		color, skyColor, groundColor,
		intensity,
		distance,

		zlights = _lights,

		dirColors = zlights.directional.colors,
		dirPositions = zlights.directional.positions,

		pointColors = zlights.point.colors,
		pointPositions = zlights.point.positions,
		pointDistances = zlights.point.distances,
		pointDecays = zlights.point.decays,

		spotColors = zlights.spot.colors,
		spotPositions = zlights.spot.positions,
		spotDistances = zlights.spot.distances,
		spotDirections = zlights.spot.directions,
		spotAnglesCos = zlights.spot.anglesCos,
		spotExponents = zlights.spot.exponents,
		spotDecays = zlights.spot.decays,

		hemiSkyColors = zlights.hemi.skyColors,
		hemiGroundColors = zlights.hemi.groundColors,
		hemiPositions = zlights.hemi.positions,

		dirLength = 0,
		pointLength = 0,
		spotLength = 0,
		hemiLength = 0,

		dirCount = 0,
		pointCount = 0,
		spotCount = 0,
		hemiCount = 0,

		dirOffset = 0,
		pointOffset = 0,
		spotOffset = 0,
		hemiOffset = 0;

		for ( l = 0, ll = lights.length; l < ll; l ++ ) {

			light = lights[ l ];

			if ( light.onlyShadow ) continue;

			color = light.color;
			intensity = light.intensity;
			distance = light.distance;

			if ( light instanceof THREE.AmbientLight ) {

				if ( ! light.visible ) continue;

				r += color.r;
				g += color.g;
				b += color.b;

			} else if ( light instanceof THREE.DirectionalLight ) {

				dirCount += 1;

				if ( ! light.visible ) continue;

				_direction.setFromMatrixPosition( light.matrixWorld );
				_vector3.setFromMatrixPosition( light.target.matrixWorld );
				_direction.sub( _vector3 );
				_direction.normalize();

				dirOffset = dirLength * 3;

				dirPositions[ dirOffset + 0 ] = _direction.x;
				dirPositions[ dirOffset + 1 ] = _direction.y;
				dirPositions[ dirOffset + 2 ] = _direction.z;

				setColorLinear( dirColors, dirOffset, color, intensity );

				dirLength += 1;

			} else if ( light instanceof THREE.PointLight ) {

				pointCount += 1;

				if ( ! light.visible ) continue;

				pointOffset = pointLength * 3;

				setColorLinear( pointColors, pointOffset, color, intensity );

				_vector3.setFromMatrixPosition( light.matrixWorld );

				pointPositions[ pointOffset + 0 ] = _vector3.x;
				pointPositions[ pointOffset + 1 ] = _vector3.y;
				pointPositions[ pointOffset + 2 ] = _vector3.z;

				// distance is 0 if decay is 0, because there is no attenuation at all.
				pointDistances[ pointLength ] = distance;
				pointDecays[ pointLength ] = ( light.distance === 0 ) ? 0.0 : light.decay;

				pointLength += 1;

			} else if ( light instanceof THREE.SpotLight ) {

				spotCount += 1;

				if ( ! light.visible ) continue;

				spotOffset = spotLength * 3;

				setColorLinear( spotColors, spotOffset, color, intensity );

				_direction.setFromMatrixPosition( light.matrixWorld );

				spotPositions[ spotOffset + 0 ] = _direction.x;
				spotPositions[ spotOffset + 1 ] = _direction.y;
				spotPositions[ spotOffset + 2 ] = _direction.z;

				spotDistances[ spotLength ] = distance;

				_vector3.setFromMatrixPosition( light.target.matrixWorld );
				_direction.sub( _vector3 );
				_direction.normalize();

				spotDirections[ spotOffset + 0 ] = _direction.x;
				spotDirections[ spotOffset + 1 ] = _direction.y;
				spotDirections[ spotOffset + 2 ] = _direction.z;

				spotAnglesCos[ spotLength ] = Math.cos( light.angle );
				spotExponents[ spotLength ] = light.exponent;
				spotDecays[ spotLength ] = ( light.distance === 0 ) ? 0.0 : light.decay;

				spotLength += 1;

			} else if ( light instanceof THREE.HemisphereLight ) {

				hemiCount += 1;

				if ( ! light.visible ) continue;

				_direction.setFromMatrixPosition( light.matrixWorld );
				_direction.normalize();

				hemiOffset = hemiLength * 3;

				hemiPositions[ hemiOffset + 0 ] = _direction.x;
				hemiPositions[ hemiOffset + 1 ] = _direction.y;
				hemiPositions[ hemiOffset + 2 ] = _direction.z;

				skyColor = light.color;
				groundColor = light.groundColor;

				setColorLinear( hemiSkyColors, hemiOffset, skyColor, intensity );
				setColorLinear( hemiGroundColors, hemiOffset, groundColor, intensity );

				hemiLength += 1;

			}

		}

		// null eventual remains from removed lights
		// (this is to avoid if in shader)

		for ( l = dirLength * 3, ll = Math.max( dirColors.length, dirCount * 3 ); l < ll; l ++ ) dirColors[ l ] = 0.0;
		for ( l = pointLength * 3, ll = Math.max( pointColors.length, pointCount * 3 ); l < ll; l ++ ) pointColors[ l ] = 0.0;
		for ( l = spotLength * 3, ll = Math.max( spotColors.length, spotCount * 3 ); l < ll; l ++ ) spotColors[ l ] = 0.0;
		for ( l = hemiLength * 3, ll = Math.max( hemiSkyColors.length, hemiCount * 3 ); l < ll; l ++ ) hemiSkyColors[ l ] = 0.0;
		for ( l = hemiLength * 3, ll = Math.max( hemiGroundColors.length, hemiCount * 3 ); l < ll; l ++ ) hemiGroundColors[ l ] = 0.0;

		zlights.directional.length = dirLength;
		zlights.point.length = pointLength;
		zlights.spot.length = spotLength;
		zlights.hemi.length = hemiLength;

		zlights.ambient[ 0 ] = r;
		zlights.ambient[ 1 ] = g;
		zlights.ambient[ 2 ] = b;

	}

	// GL state setting

	this.setFaceCulling = function ( cullFace, frontFaceDirection ) {

		if ( cullFace === THREE.CullFaceNone ) {

			_gl.disable( _gl.CULL_FACE );

		} else {

			if ( frontFaceDirection === THREE.FrontFaceDirectionCW ) {

				_gl.frontFace( _gl.CW );

			} else {

				_gl.frontFace( _gl.CCW );

			}

			if ( cullFace === THREE.CullFaceBack ) {

				_gl.cullFace( _gl.BACK );

			} else if ( cullFace === THREE.CullFaceFront ) {

				_gl.cullFace( _gl.FRONT );

			} else {

				_gl.cullFace( _gl.FRONT_AND_BACK );

			}

			_gl.enable( _gl.CULL_FACE );

		}

	};

	this.setMaterialFaces = setMaterialFaces;

	// Textures

	function setTextureParameters ( textureType, texture, isImagePowerOfTwo ) {

		if ( ! objectRendererWebGLProps[texture.uuid] ) {

			objectRendererWebGLProps[texture.uuid] = {};

		}

		var extension;

		if ( isImagePowerOfTwo ) {

			_gl.texParameteri( textureType, _gl.TEXTURE_WRAP_S, paramThreeToGL( texture.wrapS ) );
			_gl.texParameteri( textureType, _gl.TEXTURE_WRAP_T, paramThreeToGL( texture.wrapT ) );

			_gl.texParameteri( textureType, _gl.TEXTURE_MAG_FILTER, paramThreeToGL( texture.magFilter ) );
			_gl.texParameteri( textureType, _gl.TEXTURE_MIN_FILTER, paramThreeToGL( texture.minFilter ) );

		} else {

			_gl.texParameteri( textureType, _gl.TEXTURE_WRAP_S, _gl.CLAMP_TO_EDGE );
			_gl.texParameteri( textureType, _gl.TEXTURE_WRAP_T, _gl.CLAMP_TO_EDGE );

			if ( texture.wrapS !== THREE.ClampToEdgeWrapping || texture.wrapT !== THREE.ClampToEdgeWrapping ) {

				console.warn( 'THREE.WebGLRenderer: Texture is not power of two. Texture.wrapS and Texture.wrapT should be set to THREE.ClampToEdgeWrapping. ( ' + texture.sourceFile + ' )' );

			}

			_gl.texParameteri( textureType, _gl.TEXTURE_MAG_FILTER, filterFallback( texture.magFilter ) );
			_gl.texParameteri( textureType, _gl.TEXTURE_MIN_FILTER, filterFallback( texture.minFilter ) );

			if ( texture.minFilter !== THREE.NearestFilter && texture.minFilter !== THREE.LinearFilter ) {

				console.warn( 'THREE.WebGLRenderer: Texture is not power of two. Texture.minFilter should be set to THREE.NearestFilter or THREE.LinearFilter. ( ' + texture.sourceFile + ' )' );

			}

		}

		extension = extensions.get( 'EXT_texture_filter_anisotropic' );

		if ( extension && texture.type !== THREE.FloatType && texture.type !== THREE.HalfFloatType ) {

			if ( texture.anisotropy > 1 || objectRendererWebGLProps[texture.uuid].__currentAnisotropy ) {

				_gl.texParameterf( textureType, extension.TEXTURE_MAX_ANISOTROPY_EXT, Math.min( texture.anisotropy, _this.getMaxAnisotropy() ) );
				objectRendererWebGLProps[texture.uuid].__currentAnisotropy = texture.anisotropy;

			}

		}

	}

	this.uploadTexture = function ( texture, slot ) {

		if ( ! objectRendererWebGLProps[texture.uuid] ) {

			objectRendererWebGLProps[texture.uuid] = {};

		}

		if ( objectRendererWebGLProps[texture.uuid].__webglInit === undefined ) {

			objectRendererWebGLProps[texture.uuid].__webglInit = true;

			texture.__webglInit = true;

			texture.addEventListener( 'dispose', onTextureDispose );

			objectRendererWebGLProps[texture.uuid].__webglTexture = _gl.createTexture();

			_this.info.memory.textures ++;

		}

		state.activeTexture( _gl.TEXTURE0 + slot );
		state.bindTexture( _gl.TEXTURE_2D, objectRendererWebGLProps[texture.uuid].__webglTexture );

		_gl.pixelStorei( _gl.UNPACK_FLIP_Y_WEBGL, texture.flipY );
		_gl.pixelStorei( _gl.UNPACK_PREMULTIPLY_ALPHA_WEBGL, texture.premultiplyAlpha );
		_gl.pixelStorei( _gl.UNPACK_ALIGNMENT, texture.unpackAlignment );

		texture.image = clampToMaxSize( texture.image, _maxTextureSize );

		var image = texture.image,
		isImagePowerOfTwo = THREE.Math.isPowerOfTwo( image.width ) && THREE.Math.isPowerOfTwo( image.height ),
		glFormat = paramThreeToGL( texture.format ),
		glType = paramThreeToGL( texture.type );

		setTextureParameters( _gl.TEXTURE_2D, texture, isImagePowerOfTwo );

		var mipmap, mipmaps = texture.mipmaps;

		if ( texture instanceof THREE.DataTexture ) {

			// use manually created mipmaps if available
			// if there are no manual mipmaps
			// set 0 level mipmap and then use GL to generate other mipmap levels

			if ( mipmaps.length > 0 && isImagePowerOfTwo ) {

				for ( var i = 0, il = mipmaps.length; i < il; i ++ ) {

					mipmap = mipmaps[ i ];
					state.texImage2D( _gl.TEXTURE_2D, i, glFormat, mipmap.width, mipmap.height, 0, glFormat, glType, mipmap.data );

				}

				texture.generateMipmaps = false;

			} else {

				state.texImage2D( _gl.TEXTURE_2D, 0, glFormat, image.width, image.height, 0, glFormat, glType, image.data );

			}

		} else if ( texture instanceof THREE.CompressedTexture ) {

			for ( var i = 0, il = mipmaps.length; i < il; i ++ ) {

				mipmap = mipmaps[ i ];

				if ( texture.format !== THREE.RGBAFormat && texture.format !== THREE.RGBFormat ) {

					if ( getCompressedTextureFormats().indexOf( glFormat ) > -1 ) {

						state.compressedTexImage2D( _gl.TEXTURE_2D, i, glFormat, mipmap.width, mipmap.height, 0, mipmap.data );

					} else {

						console.warn( "THREE.WebGLRenderer: Attempt to load unsupported compressed texture format in .uploadTexture()" );

					}

				} else {

					state.texImage2D( _gl.TEXTURE_2D, i, glFormat, mipmap.width, mipmap.height, 0, glFormat, glType, mipmap.data );

				}

			}

		} else { // regular Texture (image, video, canvas)

			// use manually created mipmaps if available
			// if there are no manual mipmaps
			// set 0 level mipmap and then use GL to generate other mipmap levels

			if ( mipmaps.length > 0 && isImagePowerOfTwo ) {

				for ( var i = 0, il = mipmaps.length; i < il; i ++ ) {

					mipmap = mipmaps[ i ];
					state.texImage2D( _gl.TEXTURE_2D, i, glFormat, glFormat, glType, mipmap );

				}

				texture.generateMipmaps = false;

			} else {

				state.texImage2D( _gl.TEXTURE_2D, 0, glFormat, glFormat, glType, texture.image );

			}

		}

		if ( texture.generateMipmaps && isImagePowerOfTwo ) _gl.generateMipmap( _gl.TEXTURE_2D );

		texture.needsUpdate = false;

		if ( texture.onUpdate ) texture.onUpdate( texture );

	};

	this.setTexture = function ( texture, slot ) {

		if ( ! objectRendererWebGLProps[texture.uuid] ) {

			objectRendererWebGLProps[texture.uuid] = {};

		}

		// if the image has been uploaded into a separate renderer, will need to reupload to this renderer
		if ( ( texture.image && texture.image.complete !== false ) && texture.__webglInit === true && objectRendererWebGLProps[texture.uuid].__webglInit === undefined ) {

			texture.needsUpdate = true;

		}

		if ( texture.needsUpdate === true ) {

			var image = texture.image;

			if ( image === undefined ) {

				console.warn( 'THREE.WebGLRenderer: Texture marked for update but image is undefined', texture );
				return;

			}

			if ( image.complete === false ) {

				console.warn( 'THREE.WebGLRenderer: Texture marked for update but image is incomplete', texture );
				return;

			}

			_this.uploadTexture( texture, slot );
			return;

		}

		state.activeTexture( _gl.TEXTURE0 + slot );
		state.bindTexture( _gl.TEXTURE_2D, objectRendererWebGLProps[texture.uuid].__webglTexture );

	};

	function clampToMaxSize ( image, maxSize ) {

		if ( image.width > maxSize || image.height > maxSize ) {

			// Warning: Scaling through the canvas will only work with images that use
			// premultiplied alpha.

			var scale = maxSize / Math.max( image.width, image.height );

			var canvas = document.createElement( 'canvas' );
			canvas.width = Math.floor( image.width * scale );
			canvas.height = Math.floor( image.height * scale );

			var context = canvas.getContext( '2d' );
			context.drawImage( image, 0, 0, image.width, image.height, 0, 0, canvas.width, canvas.height );

			console.warn( 'THREE.WebGLRenderer: image is too big (' + image.width + 'x' + image.height + '). Resized to ' + canvas.width + 'x' + canvas.height, image );

			return canvas;

		}

		return image;

	}

	function setCubeTexture ( texture, slot ) {

		if ( ! objectRendererWebGLProps[texture.uuid] ) {

			objectRendererWebGLProps[texture.uuid] = {};

		}

		if ( texture.image.length === 6 ) {

			if ( texture.needsUpdate ) {

				if ( ! objectRendererWebGLProps[texture.uuid].__image__webglTextureCube ) {

					texture.addEventListener( 'dispose', onTextureDispose );

					objectRendererWebGLProps[texture.uuid].__image__webglTextureCube = _gl.createTexture();

					_this.info.memory.textures ++;

				}

				state.activeTexture( _gl.TEXTURE0 + slot );
				state.bindTexture( _gl.TEXTURE_CUBE_MAP, objectRendererWebGLProps[texture.uuid].__image__webglTextureCube );

				_gl.pixelStorei( _gl.UNPACK_FLIP_Y_WEBGL, texture.flipY );

				var isCompressed = texture instanceof THREE.CompressedTexture;
				var isDataTexture = texture.image[ 0 ] instanceof THREE.DataTexture;

				var cubeImage = [];

				for ( var i = 0; i < 6; i ++ ) {

					if ( _this.autoScaleCubemaps && ! isCompressed && ! isDataTexture ) {

						cubeImage[ i ] = clampToMaxSize( texture.image[ i ], _maxCubemapSize );

					} else {

						cubeImage[ i ] = isDataTexture ? texture.image[ i ].image : texture.image[ i ];

					}

				}

				var image = cubeImage[ 0 ],
				isImagePowerOfTwo = THREE.Math.isPowerOfTwo( image.width ) && THREE.Math.isPowerOfTwo( image.height ),
				glFormat = paramThreeToGL( texture.format ),
				glType = paramThreeToGL( texture.type );

				setTextureParameters( _gl.TEXTURE_CUBE_MAP, texture, isImagePowerOfTwo );

				for ( var i = 0; i < 6; i ++ ) {

					if ( ! isCompressed ) {

						if ( isDataTexture ) {

							state.texImage2D( _gl.TEXTURE_CUBE_MAP_POSITIVE_X + i, 0, glFormat, cubeImage[ i ].width, cubeImage[ i ].height, 0, glFormat, glType, cubeImage[ i ].data );

						} else {

							state.texImage2D( _gl.TEXTURE_CUBE_MAP_POSITIVE_X + i, 0, glFormat, glFormat, glType, cubeImage[ i ] );

						}

					} else {

						var mipmap, mipmaps = cubeImage[ i ].mipmaps;

						for ( var j = 0, jl = mipmaps.length; j < jl; j ++ ) {

							mipmap = mipmaps[ j ];

							if ( texture.format !== THREE.RGBAFormat && texture.format !== THREE.RGBFormat ) {

								if ( getCompressedTextureFormats().indexOf( glFormat ) > -1 ) {

									state.compressedTexImage2D( _gl.TEXTURE_CUBE_MAP_POSITIVE_X + i, j, glFormat, mipmap.width, mipmap.height, 0, mipmap.data );

								} else {

									console.warn( "THREE.WebGLRenderer: Attempt to load unsupported compressed texture format in .setCubeTexture()" );

								}

							} else {

								state.texImage2D( _gl.TEXTURE_CUBE_MAP_POSITIVE_X + i, j, glFormat, mipmap.width, mipmap.height, 0, glFormat, glType, mipmap.data );

							}

						}

					}

				}

				if ( texture.generateMipmaps && isImagePowerOfTwo ) {

					_gl.generateMipmap( _gl.TEXTURE_CUBE_MAP );

				}

				texture.needsUpdate = false;

				if ( texture.onUpdate ) texture.onUpdate( texture );

			} else {

				state.activeTexture( _gl.TEXTURE0 + slot );
				state.bindTexture( _gl.TEXTURE_CUBE_MAP, objectRendererWebGLProps[texture.uuid].__image__webglTextureCube );

			}

		}

	}

	function setCubeTextureDynamic ( texture, slot ) {

		if ( ! objectRendererWebGLProps[texture.uuid] ) {

			objectRendererWebGLProps[texture.uuid] = {};

		}

		state.activeTexture( _gl.TEXTURE0 + slot );
		state.bindTexture( _gl.TEXTURE_CUBE_MAP, objectRendererWebGLProps[texture.uuid].__webglTexture );

	}

	// Render targets

	function setupFrameBuffer ( framebuffer, renderTarget, textureTarget ) {

		if ( ! objectRendererWebGLProps[renderTarget.uuid] ) {

			objectRendererWebGLProps[renderTarget.uuid] = {};

		}

		_gl.bindFramebuffer( _gl.FRAMEBUFFER, framebuffer );
		_gl.framebufferTexture2D( _gl.FRAMEBUFFER, _gl.COLOR_ATTACHMENT0, textureTarget, objectRendererWebGLProps[renderTarget.uuid].__webglTexture, 0 );

	}

	function setupRenderBuffer ( renderbuffer, renderTarget ) {

		_gl.bindRenderbuffer( _gl.RENDERBUFFER, renderbuffer );

		if ( renderTarget.depthBuffer && ! renderTarget.stencilBuffer ) {

			_gl.renderbufferStorage( _gl.RENDERBUFFER, _gl.DEPTH_COMPONENT16, renderTarget.width, renderTarget.height );
			_gl.framebufferRenderbuffer( _gl.FRAMEBUFFER, _gl.DEPTH_ATTACHMENT, _gl.RENDERBUFFER, renderbuffer );

		/* For some reason this is not working. Defaulting to RGBA4.
		} else if ( ! renderTarget.depthBuffer && renderTarget.stencilBuffer ) {

			_gl.renderbufferStorage( _gl.RENDERBUFFER, _gl.STENCIL_INDEX8, renderTarget.width, renderTarget.height );
			_gl.framebufferRenderbuffer( _gl.FRAMEBUFFER, _gl.STENCIL_ATTACHMENT, _gl.RENDERBUFFER, renderbuffer );
		*/
		} else if ( renderTarget.depthBuffer && renderTarget.stencilBuffer ) {

			_gl.renderbufferStorage( _gl.RENDERBUFFER, _gl.DEPTH_STENCIL, renderTarget.width, renderTarget.height );
			_gl.framebufferRenderbuffer( _gl.FRAMEBUFFER, _gl.DEPTH_STENCIL_ATTACHMENT, _gl.RENDERBUFFER, renderbuffer );

		} else {

			_gl.renderbufferStorage( _gl.RENDERBUFFER, _gl.RGBA4, renderTarget.width, renderTarget.height );

		}

	}

	this.setRenderTarget = function ( renderTarget ) {

		if ( renderTarget && ! objectRendererWebGLProps[renderTarget.uuid] ) {

			objectRendererWebGLProps[renderTarget.uuid] = {};

		}

		var isCube = ( renderTarget instanceof THREE.WebGLRenderTargetCube );

		if ( renderTarget && objectRendererWebGLProps[renderTarget.uuid].__webglFramebuffer === undefined ) {

			var webglProps = objectRendererWebGLProps[renderTarget.uuid];

			if ( renderTarget.depthBuffer === undefined ) renderTarget.depthBuffer = true;
			if ( renderTarget.stencilBuffer === undefined ) renderTarget.stencilBuffer = true;

			renderTarget.addEventListener( 'dispose', onRenderTargetDispose );

			webglProps.__webglTexture = _gl.createTexture();

			_this.info.memory.textures ++;

			// Setup texture, create render and frame buffers

			var isTargetPowerOfTwo = THREE.Math.isPowerOfTwo( renderTarget.width ) && THREE.Math.isPowerOfTwo( renderTarget.height ),
				glFormat = paramThreeToGL( renderTarget.format ),
				glType = paramThreeToGL( renderTarget.type );

			if ( isCube ) {

				webglProps.__webglFramebuffer = [];
				webglProps.__webglRenderbuffer = [];

				state.bindTexture( _gl.TEXTURE_CUBE_MAP, webglProps.__webglTexture );

				setTextureParameters( _gl.TEXTURE_CUBE_MAP, renderTarget, isTargetPowerOfTwo );

				for ( var i = 0; i < 6; i ++ ) {

					webglProps.__webglFramebuffer[ i ] = _gl.createFramebuffer();
					webglProps.__webglRenderbuffer[ i ] = _gl.createRenderbuffer();

					state.texImage2D( _gl.TEXTURE_CUBE_MAP_POSITIVE_X + i, 0, glFormat, renderTarget.width, renderTarget.height, 0, glFormat, glType, null );

					setupFrameBuffer( webglProps.__webglFramebuffer[ i ], renderTarget, _gl.TEXTURE_CUBE_MAP_POSITIVE_X + i );
					setupRenderBuffer( webglProps.__webglRenderbuffer[ i ], renderTarget );

				}

				if ( renderTarget.generateMipmaps && isTargetPowerOfTwo ) _gl.generateMipmap( _gl.TEXTURE_CUBE_MAP );

			} else {

				webglProps.__webglFramebuffer = _gl.createFramebuffer();

				if ( renderTarget.shareDepthFrom ) {

					webglProps.__webglRenderbuffer = renderTarget.shareDepthFrom.__webglRenderbuffer;

				} else {

					webglProps.__webglRenderbuffer = _gl.createRenderbuffer();

				}

				state.bindTexture( _gl.TEXTURE_2D, webglProps.__webglTexture );
				setTextureParameters( _gl.TEXTURE_2D, renderTarget, isTargetPowerOfTwo );

				state.texImage2D( _gl.TEXTURE_2D, 0, glFormat, renderTarget.width, renderTarget.height, 0, glFormat, glType, null );

				setupFrameBuffer( webglProps.__webglFramebuffer, renderTarget, _gl.TEXTURE_2D );

				if ( renderTarget.shareDepthFrom ) {

					if ( renderTarget.depthBuffer && ! renderTarget.stencilBuffer ) {

						_gl.framebufferRenderbuffer( _gl.FRAMEBUFFER, _gl.DEPTH_ATTACHMENT, _gl.RENDERBUFFER, webglProps.__webglRenderbuffer );

					} else if ( renderTarget.depthBuffer && renderTarget.stencilBuffer ) {

						_gl.framebufferRenderbuffer( _gl.FRAMEBUFFER, _gl.DEPTH_STENCIL_ATTACHMENT, _gl.RENDERBUFFER, webglProps.__webglRenderbuffer );

					}

				} else {

					setupRenderBuffer( webglProps.__webglRenderbuffer, renderTarget );

				}

				if ( renderTarget.generateMipmaps && isTargetPowerOfTwo ) _gl.generateMipmap( _gl.TEXTURE_2D );

			}

			// Release everything

			if ( isCube ) {

				state.bindTexture( _gl.TEXTURE_CUBE_MAP, null );

			} else {

				state.bindTexture( _gl.TEXTURE_2D, null );

			}

			_gl.bindRenderbuffer( _gl.RENDERBUFFER, null );
			_gl.bindFramebuffer( _gl.FRAMEBUFFER, null );

		}

		var framebuffer, width, height, vx, vy;

		if ( renderTarget ) {

			var webglProps = objectRendererWebGLProps[renderTarget.uuid];

			if ( isCube ) {

				framebuffer = webglProps.__webglFramebuffer[ renderTarget.activeCubeFace ];

			} else {

				framebuffer = webglProps.__webglFramebuffer;

			}

			width = renderTarget.width;
			height = renderTarget.height;

			vx = 0;
			vy = 0;

		} else {

			framebuffer = null;

			width = _viewportWidth;
			height = _viewportHeight;

			vx = _viewportX;
			vy = _viewportY;

		}

		if ( framebuffer !== _currentFramebuffer ) {

			_gl.bindFramebuffer( _gl.FRAMEBUFFER, framebuffer );
			_gl.viewport( vx, vy, width, height );

			_currentFramebuffer = framebuffer;

		}

		_currentWidth = width;
		_currentHeight = height;

	};

	this.readRenderTargetPixels = function( renderTarget, x, y, width, height, buffer ) {

		if ( ! ( renderTarget instanceof THREE.WebGLRenderTarget ) ) {

			console.error( 'THREE.WebGLRenderer.readRenderTargetPixels: renderTarget is not THREE.WebGLRenderTarget.' );
			return;

		}

		if ( ! objectRendererWebGLProps[renderTarget.uuid] ) {

			objectRendererWebGLProps[renderTarget.uuid] = {};

		}

		if ( objectRendererWebGLProps[renderTarget.uuid].__webglFramebuffer ) {

			if ( renderTarget.format !== THREE.RGBAFormat ) {

				console.error( 'THREE.WebGLRenderer.readRenderTargetPixels: renderTarget is not in RGBA format. readPixels can read only RGBA format.' );
				return;

			}

			var restore = false;

			if ( objectRendererWebGLProps[renderTarget.uuid].__webglFramebuffer !== _currentFramebuffer ) {

				_gl.bindFramebuffer( _gl.FRAMEBUFFER, objectRendererWebGLProps[renderTarget.uuid].__webglFramebuffer );

				restore = true;

			}

			if ( _gl.checkFramebufferStatus( _gl.FRAMEBUFFER ) === _gl.FRAMEBUFFER_COMPLETE ) {

				_gl.readPixels( x, y, width, height, _gl.RGBA, _gl.UNSIGNED_BYTE, buffer );

			} else {

				console.error( 'THREE.WebGLRenderer.readRenderTargetPixels: readPixels from renderTarget failed. Framebuffer not complete.' );

			}

			if ( restore ) {

				_gl.bindFramebuffer( _gl.FRAMEBUFFER, _currentFramebuffer );

			}

		}

	};

	function updateRenderTargetMipmap ( renderTarget ) {

		if ( ! objectRendererWebGLProps[renderTarget.uuid] ) {

			objectRendererWebGLProps[renderTarget.uuid] = {};

		}

		if ( renderTarget instanceof THREE.WebGLRenderTargetCube ) {

			state.bindTexture( _gl.TEXTURE_CUBE_MAP, objectRendererWebGLProps[renderTarget.uuid].__webglTexture );
			_gl.generateMipmap( _gl.TEXTURE_CUBE_MAP );
			state.bindTexture( _gl.TEXTURE_CUBE_MAP, null );

		} else {

			state.bindTexture( _gl.TEXTURE_2D, objectRendererWebGLProps[renderTarget.uuid].__webglTexture );
			_gl.generateMipmap( _gl.TEXTURE_2D );
			state.bindTexture( _gl.TEXTURE_2D, null );

		}

	}

	// Fallback filters for non-power-of-2 textures

	function filterFallback ( f ) {

		if ( f === THREE.NearestFilter || f === THREE.NearestMipMapNearestFilter || f === THREE.NearestMipMapLinearFilter ) {

			return _gl.NEAREST;

		}

		return _gl.LINEAR;

	}

	// Map three.js constants to WebGL constants

	function paramThreeToGL ( p ) {

		var extension;

		if ( p === THREE.RepeatWrapping ) return _gl.REPEAT;
		if ( p === THREE.ClampToEdgeWrapping ) return _gl.CLAMP_TO_EDGE;
		if ( p === THREE.MirroredRepeatWrapping ) return _gl.MIRRORED_REPEAT;

		if ( p === THREE.NearestFilter ) return _gl.NEAREST;
		if ( p === THREE.NearestMipMapNearestFilter ) return _gl.NEAREST_MIPMAP_NEAREST;
		if ( p === THREE.NearestMipMapLinearFilter ) return _gl.NEAREST_MIPMAP_LINEAR;

		if ( p === THREE.LinearFilter ) return _gl.LINEAR;
		if ( p === THREE.LinearMipMapNearestFilter ) return _gl.LINEAR_MIPMAP_NEAREST;
		if ( p === THREE.LinearMipMapLinearFilter ) return _gl.LINEAR_MIPMAP_LINEAR;

		if ( p === THREE.UnsignedByteType ) return _gl.UNSIGNED_BYTE;
		if ( p === THREE.UnsignedShort4444Type ) return _gl.UNSIGNED_SHORT_4_4_4_4;
		if ( p === THREE.UnsignedShort5551Type ) return _gl.UNSIGNED_SHORT_5_5_5_1;
		if ( p === THREE.UnsignedShort565Type ) return _gl.UNSIGNED_SHORT_5_6_5;

		if ( p === THREE.ByteType ) return _gl.BYTE;
		if ( p === THREE.ShortType ) return _gl.SHORT;
		if ( p === THREE.UnsignedShortType ) return _gl.UNSIGNED_SHORT;
		if ( p === THREE.IntType ) return _gl.INT;
		if ( p === THREE.UnsignedIntType ) return _gl.UNSIGNED_INT;
		if ( p === THREE.FloatType ) return _gl.FLOAT;

		extension = extensions.get( 'OES_texture_half_float' );

		if ( extension !== null ) {

			if ( p === THREE.HalfFloatType ) return extension.HALF_FLOAT_OES;

		}

		if ( p === THREE.AlphaFormat ) return _gl.ALPHA;
		if ( p === THREE.RGBFormat ) return _gl.RGB;
		if ( p === THREE.RGBAFormat ) return _gl.RGBA;
		if ( p === THREE.LuminanceFormat ) return _gl.LUMINANCE;
		if ( p === THREE.LuminanceAlphaFormat ) return _gl.LUMINANCE_ALPHA;

		if ( p === THREE.AddEquation ) return _gl.FUNC_ADD;
		if ( p === THREE.SubtractEquation ) return _gl.FUNC_SUBTRACT;
		if ( p === THREE.ReverseSubtractEquation ) return _gl.FUNC_REVERSE_SUBTRACT;

		if ( p === THREE.ZeroFactor ) return _gl.ZERO;
		if ( p === THREE.OneFactor ) return _gl.ONE;
		if ( p === THREE.SrcColorFactor ) return _gl.SRC_COLOR;
		if ( p === THREE.OneMinusSrcColorFactor ) return _gl.ONE_MINUS_SRC_COLOR;
		if ( p === THREE.SrcAlphaFactor ) return _gl.SRC_ALPHA;
		if ( p === THREE.OneMinusSrcAlphaFactor ) return _gl.ONE_MINUS_SRC_ALPHA;
		if ( p === THREE.DstAlphaFactor ) return _gl.DST_ALPHA;
		if ( p === THREE.OneMinusDstAlphaFactor ) return _gl.ONE_MINUS_DST_ALPHA;

		if ( p === THREE.DstColorFactor ) return _gl.DST_COLOR;
		if ( p === THREE.OneMinusDstColorFactor ) return _gl.ONE_MINUS_DST_COLOR;
		if ( p === THREE.SrcAlphaSaturateFactor ) return _gl.SRC_ALPHA_SATURATE;

		extension = extensions.get( 'WEBGL_compressed_texture_s3tc' );

		if ( extension !== null ) {

			if ( p === THREE.RGB_S3TC_DXT1_Format ) return extension.COMPRESSED_RGB_S3TC_DXT1_EXT;
			if ( p === THREE.RGBA_S3TC_DXT1_Format ) return extension.COMPRESSED_RGBA_S3TC_DXT1_EXT;
			if ( p === THREE.RGBA_S3TC_DXT3_Format ) return extension.COMPRESSED_RGBA_S3TC_DXT3_EXT;
			if ( p === THREE.RGBA_S3TC_DXT5_Format ) return extension.COMPRESSED_RGBA_S3TC_DXT5_EXT;

		}

		extension = extensions.get( 'WEBGL_compressed_texture_pvrtc' );

		if ( extension !== null ) {

			if ( p === THREE.RGB_PVRTC_4BPPV1_Format ) return extension.COMPRESSED_RGB_PVRTC_4BPPV1_IMG;
			if ( p === THREE.RGB_PVRTC_2BPPV1_Format ) return extension.COMPRESSED_RGB_PVRTC_2BPPV1_IMG;
			if ( p === THREE.RGBA_PVRTC_4BPPV1_Format ) return extension.COMPRESSED_RGBA_PVRTC_4BPPV1_IMG;
			if ( p === THREE.RGBA_PVRTC_2BPPV1_Format ) return extension.COMPRESSED_RGBA_PVRTC_2BPPV1_IMG;

		}

		extension = extensions.get( 'EXT_blend_minmax' );

		if ( extension !== null ) {

			if ( p === THREE.MinEquation ) return extension.MIN_EXT;
			if ( p === THREE.MaxEquation ) return extension.MAX_EXT;

		}

		return 0;

	}

	// Allocations

	function allocateBones ( object ) {

		if ( _supportsBoneTextures && object && object.skeleton && object.skeleton.useVertexTexture ) {

			return 1024;

		} else {

			// default for when object is not specified
			// ( for example when prebuilding shader to be used with multiple objects )
			//
			//  - leave some extra space for other uniforms
			//  - limit here is ANGLE's 254 max uniform vectors
			//    (up to 54 should be safe)

			var nVertexUniforms = _gl.getParameter( _gl.MAX_VERTEX_UNIFORM_VECTORS );
			var nVertexMatrices = Math.floor( ( nVertexUniforms - 20 ) / 4 );

			var maxBones = nVertexMatrices;

			if ( object !== undefined && object instanceof THREE.SkinnedMesh ) {

				maxBones = Math.min( object.skeleton.bones.length, maxBones );

				if ( maxBones < object.skeleton.bones.length ) {

					console.warn( 'WebGLRenderer: too many bones - ' + object.skeleton.bones.length + ', this GPU supports just ' + maxBones + ' (try OpenGL instead of ANGLE)' );

				}

			}

			return maxBones;

		}

	}

	function allocateLights( lights ) {

		var dirLights = 0;
		var pointLights = 0;
		var spotLights = 0;
		var hemiLights = 0;

		for ( var l = 0, ll = lights.length; l < ll; l ++ ) {

			var light = lights[ l ];

			if ( light.onlyShadow || light.visible === false ) continue;

			if ( light instanceof THREE.DirectionalLight ) dirLights ++;
			if ( light instanceof THREE.PointLight ) pointLights ++;
			if ( light instanceof THREE.SpotLight ) spotLights ++;
			if ( light instanceof THREE.HemisphereLight ) hemiLights ++;

		}

		return { 'directional': dirLights, 'point': pointLights, 'spot': spotLights, 'hemi': hemiLights };

	}

	function allocateShadows( lights ) {

		var maxShadows = 0;

		for ( var l = 0, ll = lights.length; l < ll; l ++ ) {

			var light = lights[ l ];

			if ( ! light.castShadow ) continue;

			if ( light instanceof THREE.SpotLight ) maxShadows ++;
			if ( light instanceof THREE.DirectionalLight && ! light.shadowCascade ) maxShadows ++;

		}

		return maxShadows;

	}

	// DEPRECATED

	this.initMaterial = function () {

		console.warn( 'THREE.WebGLRenderer: .initMaterial() has been removed.' );

	};

	this.addPrePlugin = function () {

		console.warn( 'THREE.WebGLRenderer: .addPrePlugin() has been removed.' );

	};

	this.addPostPlugin = function () {

		console.warn( 'THREE.WebGLRenderer: .addPostPlugin() has been removed.' );

	};

	this.updateShadowMap = function () {

		console.warn( 'THREE.WebGLRenderer: .updateShadowMap() has been removed.' );

	};

	Object.defineProperties( this, {
		shadowMapEnabled: {
			get: function () {
				return shadowMap.enabled;
			},
			set: function ( value ) {
				console.warn( 'THREE.WebGLRenderer: .shadowMapEnabled is now .shadowMap.enabled.' );
				shadowMap.enabled = value;
			}
		},
		shadowMapType: {
			get: function () {
				return shadowMap.type;
			},
			set: function ( value ) {
				console.warn( 'THREE.WebGLRenderer: .shadowMapType is now .shadowMap.type.' );
				shadowMap.type = value;
			}
		},
		shadowMapCullFace: {
			get: function () {
				return shadowMap.cullFace;
			},
			set: function ( value ) {
				console.warn( 'THREE.WebGLRenderer: .shadowMapCullFace is now .shadowMap.cullFace.' );
				shadowMap.cullFace = value;
			}
		},
		shadowMapDebug: {
			get: function () {
				return shadowMap.debug;
			},
			set: function ( value ) {
				console.warn( 'THREE.WebGLRenderer: .shadowMapDebug is now .shadowMap.debug.' );
				shadowMap.debug = value;
			}
		},
		shadowMapCascade: {
			get: function () {
				return shadowMap.cascade;
			},
			set: function ( value ) {
				console.warn( 'THREE.WebGLRenderer: .shadowMapCascade is now .shadowMap.cascade.' );
				shadowMap.cascade = value;
			}
		}
	} );

};<|MERGE_RESOLUTION|>--- conflicted
+++ resolved
@@ -1959,12 +1959,8 @@
 
 			var shader = THREE.ShaderLib[ shaderID ];
 
-<<<<<<< HEAD
 			webglProps.__webglShader = {
-=======
-			material.__webglShader = {
 				name: material.type,
->>>>>>> 366eec61
 				uniforms: THREE.UniformsUtils.clone( shader.uniforms ),
 				vertexShader: shader.vertexShader,
 				fragmentShader: shader.fragmentShader
@@ -1972,12 +1968,8 @@
 
 		} else {
 
-<<<<<<< HEAD
 			webglProps.__webglShader = {
-=======
-			material.__webglShader = {
 				name: material.type,
->>>>>>> 366eec61
 				uniforms: material.uniforms,
 				vertexShader: material.vertexShader,
 				fragmentShader: material.fragmentShader
