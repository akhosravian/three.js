--- conflicted
+++ resolved
@@ -1490,23 +1490,12 @@
 		maxLightCount = allocateLights( lights, 4 );
 
 		maxBones = allocateBones( object );
-<<<<<<< HEAD
 		
 		parameters = { fog: fog, map: material.map, envMap: material.envMap, lightMap: material.lightMap, vertexColors: material.vertexColors,
 					   skinning: material.skinning,
-					   morphTargets: material.morphTargets, maxMorphTargets: 1,
+					   morphTargets: material.morphTargets,
 					   maxDirLights: maxLightCount.directional, maxPointLights: maxLightCount.point,
 					   maxBones: maxBones };
-=======
-
-		parameters = {
-				fog: fog, map: material.map, envMap: material.envMap,
-				lightMap: material.lightMap, vertexColors: material.vertexColors,
-				sizeAttenuation: material.sizeAttenuation, skinning: material.skinning,
-				maxDirLights: maxLightCount.directional, maxPointLights: maxLightCount.point,
-				maxBones: maxBones
-		};
->>>>>>> 0bf0e59f
 
 		material.program = buildProgram( material.fragmentShader, material.vertexShader, parameters );
 
@@ -3397,7 +3386,6 @@
 	}
 	*/
 
-<<<<<<< HEAD
 };
 
 THREE.Snippets = {
@@ -4270,6 +4258,4 @@
 	}
 
 
-=======
->>>>>>> 0bf0e59f
 };