--- conflicted
+++ resolved
@@ -17,22 +17,13 @@
 	var _canvas = parameters.canvas !== undefined ? parameters.canvas : document.createElementNS( 'http://www.w3.org/1999/xhtml', 'canvas' ),
 		_context = parameters.context !== undefined ? parameters.context : null,
 
-<<<<<<< HEAD
-	_alpha = parameters.alpha !== undefined ? parameters.alpha : false,
-	_depth = parameters.depth !== undefined ? parameters.depth : true,
-	_stencil = parameters.stencil !== undefined ? parameters.stencil : true,
-	_antialias = parameters.antialias !== undefined ? parameters.antialias : false,
-	_premultipliedAlpha = parameters.premultipliedAlpha !== undefined ? parameters.premultipliedAlpha : true,
-	_preserveDrawingBuffer = parameters.preserveDrawingBuffer !== undefined ? parameters.preserveDrawingBuffer : false,
-	_powerPreference = parameters.powerPreference !== undefined ? parameters.powerPreference : 'default';
-=======
-		_alpha = parameters.alpha !== undefined ? parameters.alpha : false,
-		_depth = parameters.depth !== undefined ? parameters.depth : true,
-		_stencil = parameters.stencil !== undefined ? parameters.stencil : true,
-		_antialias = parameters.antialias !== undefined ? parameters.antialias : false,
-		_premultipliedAlpha = parameters.premultipliedAlpha !== undefined ? parameters.premultipliedAlpha : true,
-		_preserveDrawingBuffer = parameters.preserveDrawingBuffer !== undefined ? parameters.preserveDrawingBuffer : false;
->>>>>>> df526908
+    _alpha = parameters.alpha !== undefined ? parameters.alpha : false,
+    _depth = parameters.depth !== undefined ? parameters.depth : true,
+    _stencil = parameters.stencil !== undefined ? parameters.stencil : true,
+    _antialias = parameters.antialias !== undefined ? parameters.antialias : false,
+    _premultipliedAlpha = parameters.premultipliedAlpha !== undefined ? parameters.premultipliedAlpha : true,
+    _preserveDrawingBuffer = parameters.preserveDrawingBuffer !== undefined ? parameters.preserveDrawingBuffer : false,
+    _powerPreference = parameters.powerPreference !== undefined ? parameters.powerPreference : 'default';
 
 	// initialize
 
