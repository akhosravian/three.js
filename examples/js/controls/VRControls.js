/**
 * @author dmarcos / https://github.com/dmarcos
 * @author mrdoob / http://mrdoob.com
 */

THREE.VRControls = function ( object, callback ) {

	var scope = this;

	// Allow for multiple VR input devices.
	var vrInputs = [];

	var onVRDevices = function ( devices ) {

		for ( var i = 0; i < devices.length; i ++ ) {

			var device = devices[ i ];

			if ( device instanceof PositionSensorVRDevice ) {

				vrInputs.push( devices[ i ] );

			}

		}

		if ( callback !== undefined ) {

			callback( 'HMD not available' );

		}

	};

	if ( navigator.getVRDevices !== undefined ) {

		navigator.getVRDevices().then( onVRDevices );

	} else if ( callback !== undefined ) {

		callback( 'Your browser is not VR Ready' );

	}

	// the Rift SDK returns the position in meters
	// this scale factor allows the user to define how meters
	// are converted to scene units.
	this.scale = 1;

	this.update = function () {

		for ( var i = 0; i < vrInputs.length; i++ ) {

			var vrInput = vrInputs[ i ];

			var state = vrInput.getState();

			if ( state.orientation !== null ) {

				object.quaternion.copy( state.orientation );

			}

			if ( state.position !== null ) {

				object.position.copy( state.position ).multiplyScalar( scope.scale );

			}

		}

	};

	this.zeroSensor = function () {

		for ( var i = 0; i < vrInputs.length; i++ ) {

			var vrInput = vrInputs[ i ];

<<<<<<< HEAD
			vrInput.zeroSensor();

=======
		if ( 'resetSensor' in vrInput) {
			vrInput.resetSensor();
		} else if ( 'zeroSensor' in vrInput) {
			vrInput.zeroSensor();
>>>>>>> 01d7456a
		}

	};

};<|MERGE_RESOLUTION|>--- conflicted
+++ resolved
@@ -71,23 +71,29 @@
 
 	};
 
-	this.zeroSensor = function () {
+	this.resetSensor = function () {
 
 		for ( var i = 0; i < vrInputs.length; i++ ) {
 
 			var vrInput = vrInputs[ i ];
 
-<<<<<<< HEAD
+		if ( vrInput.resetSensor !== undefined ) {
+
+			vrInput.resetSensor();
+
+		} else if ( vrInput.zeroSensor !== undefined ) {
+
 			vrInput.zeroSensor();
 
-=======
-		if ( 'resetSensor' in vrInput) {
-			vrInput.resetSensor();
-		} else if ( 'zeroSensor' in vrInput) {
-			vrInput.zeroSensor();
->>>>>>> 01d7456a
 		}
 
 	};
 
+	this.zeroSensor = function () {
+
+		THREE.warn( 'THREE.VRControls: .zeroSensor() is now .resetSensor().' );
+		this.resetSensor();
+
+	};
+
 };