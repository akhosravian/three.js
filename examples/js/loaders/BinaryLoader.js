/**
 * @author alteredq / http://alteredqualia.com/
 */

THREE.BinaryLoader = function ( manager ) {

	this.manager = ( manager !== undefined ) ? manager : THREE.DefaultLoadingManager;

};

THREE.BinaryLoader.prototype = {

	constructor: THREE.BinaryLoader,

	// Load models generated by slim OBJ converter with BINARY option (converter_obj_three_slim.py -t binary)
	//  - binary models consist of two files: JS and BIN
	//  - parameters
	//		- url (required)
	//		- callback (required)
	//		- texturePath (optional: if not specified, textures will be assumed to be in the same folder as JS model file)
	//		- binaryPath (optional: if not specified, binary file will be assumed to be in the same folder as JS model file)
	load: function ( url, onLoad, onProgress, onError ) {

		// todo: unify load API to for easier SceneLoader use

		var texturePath = this.texturePath || THREE.Loader.prototype.extractUrlBase( url );
		var binaryPath  = this.binaryPath || THREE.Loader.prototype.extractUrlBase( url );

		// #1 load JS part via web worker

		var scope = this;

		var jsonloader = new THREE.XHRLoader( this.manager );
		jsonloader.setCrossOrigin( this.crossOrigin );
		jsonloader.load( url, function ( data ) {

			var json = JSON.parse( data );

			var bufferUrl = binaryPath + json.buffers;

			var bufferLoader = new THREE.XHRLoader( scope.manager );
			bufferLoader.setCrossOrigin( scope.crossOrigin );
			bufferLoader.setResponseType( 'arraybuffer' );
			bufferLoader.load( bufferUrl, function ( bufData ) {

				// IEWEBGL needs this ???
				//buffer = ( new Uint8Array( xhr.responseBody ) ).buffer;

				//// iOS and other XMLHttpRequest level 1 ???

				scope.parse( bufData, onLoad, texturePath, json.materials );

			}, onProgress, onError);

		}, onProgress, onError );

	},

	setBinaryPath: function ( value ) {

		this.binaryPath = value;

	},

	setCrossOrigin: function ( value ) {

		this.crossOrigin = value;

	},

	setTexturePath: function ( value ) {

		this.texturePath = value;

	},

	parse: function ( data, callback, texturePath, jsonMaterials ) {

		var Model = function ( texturePath ) {

			var scope = this,
				currentOffset = 0,
				md,
				normals = [],
				uvs = [],
				start_tri_flat, start_tri_smooth, start_tri_flat_uv, start_tri_smooth_uv,
				start_quad_flat, start_quad_smooth, start_quad_flat_uv, start_quad_smooth_uv,
				tri_size, quad_size,
				len_tri_flat, len_tri_smooth, len_tri_flat_uv, len_tri_smooth_uv,
				len_quad_flat, len_quad_smooth, len_quad_flat_uv, len_quad_smooth_uv;


			THREE.Geometry.call( this );

			md = parseMetaData( data, currentOffset );

			currentOffset += md.header_bytes;
	/*
			md.vertex_index_bytes = Uint32Array.BYTES_PER_ELEMENT;
			md.material_index_bytes = Uint16Array.BYTES_PER_ELEMENT;
			md.normal_index_bytes = Uint32Array.BYTES_PER_ELEMENT;
			md.uv_index_bytes = Uint32Array.BYTES_PER_ELEMENT;
	*/
			// buffers sizes

			tri_size =  md.vertex_index_bytes * 3 + md.material_index_bytes;
			quad_size = md.vertex_index_bytes * 4 + md.material_index_bytes;

			len_tri_flat      = md.ntri_flat      * ( tri_size );
			len_tri_smooth    = md.ntri_smooth    * ( tri_size + md.normal_index_bytes * 3 );
			len_tri_flat_uv   = md.ntri_flat_uv   * ( tri_size + md.uv_index_bytes * 3 );
			len_tri_smooth_uv = md.ntri_smooth_uv * ( tri_size + md.normal_index_bytes * 3 + md.uv_index_bytes * 3 );

			len_quad_flat      = md.nquad_flat      * ( quad_size );
			len_quad_smooth    = md.nquad_smooth    * ( quad_size + md.normal_index_bytes * 4 );
			len_quad_flat_uv   = md.nquad_flat_uv   * ( quad_size + md.uv_index_bytes * 4 );
			len_quad_smooth_uv = md.nquad_smooth_uv * ( quad_size + md.normal_index_bytes * 4 + md.uv_index_bytes * 4 );

			// read buffers

			currentOffset += init_vertices( currentOffset );

			currentOffset += init_normals( currentOffset );
			currentOffset += handlePadding( md.nnormals * 3 );

			currentOffset += init_uvs( currentOffset );

			start_tri_flat 		= currentOffset;
			start_tri_smooth    = start_tri_flat    + len_tri_flat    + handlePadding( md.ntri_flat * 2 );
			start_tri_flat_uv   = start_tri_smooth  + len_tri_smooth  + handlePadding( md.ntri_smooth * 2 );
			start_tri_smooth_uv = start_tri_flat_uv + len_tri_flat_uv + handlePadding( md.ntri_flat_uv * 2 );

			start_quad_flat     = start_tri_smooth_uv + len_tri_smooth_uv  + handlePadding( md.ntri_smooth_uv * 2 );
			start_quad_smooth   = start_quad_flat     + len_quad_flat	   + handlePadding( md.nquad_flat * 2 );
			start_quad_flat_uv  = start_quad_smooth   + len_quad_smooth    + handlePadding( md.nquad_smooth * 2 );
			start_quad_smooth_uv= start_quad_flat_uv  + len_quad_flat_uv   + handlePadding( md.nquad_flat_uv * 2 );

			// have to first process faces with uvs
			// so that face and uv indices match

			init_triangles_flat_uv( start_tri_flat_uv );
			init_triangles_smooth_uv( start_tri_smooth_uv );

			init_quads_flat_uv( start_quad_flat_uv );
			init_quads_smooth_uv( start_quad_smooth_uv );

			// now we can process untextured faces

<<<<<<< HEAD
		start_quad_flat     = start_tri_smooth_uv + len_tri_smooth_uv  + handlePadding( md.ntri_smooth_uv * 2 );
		start_quad_smooth   = start_quad_flat     + len_quad_flat	   + handlePadding( md.nquad_flat * 2 );
		start_quad_flat_uv  = start_quad_smooth   + len_quad_smooth    + handlePadding( md.nquad_smooth * 2 );
		start_quad_smooth_uv = start_quad_flat_uv  + len_quad_flat_uv   + handlePadding( md.nquad_flat_uv * 2 );
=======
			init_triangles_flat( start_tri_flat );
			init_triangles_smooth( start_tri_smooth );
>>>>>>> fec2de80

			init_quads_flat( start_quad_flat );
			init_quads_smooth( start_quad_smooth );

			this.computeFaceNormals();

			function handlePadding( n ) {

				return ( n % 4 ) ? ( 4 - n % 4 ) : 0;

<<<<<<< HEAD
		init_triangles_flat( start_tri_flat );
		init_triangles_smooth( start_tri_smooth );

		init_quads_flat( start_quad_flat );
		init_quads_smooth( start_quad_smooth );

		this.computeFaceNormals();

		function handlePadding( n ) {

			return ( n % 4 ) ? ( 4 - n % 4 ) : 0;

		}

		function parseMetaData( data, offset ) {

			var metaData = {

				'signature'               :parseString( data, offset,  12 ),
				'header_bytes'            :parseUChar8( data, offset + 12 ),

				'vertex_coordinate_bytes' :parseUChar8( data, offset + 13 ),
				'normal_coordinate_bytes' :parseUChar8( data, offset + 14 ),
				'uv_coordinate_bytes'     :parseUChar8( data, offset + 15 ),

				'vertex_index_bytes'      :parseUChar8( data, offset + 16 ),
				'normal_index_bytes'      :parseUChar8( data, offset + 17 ),
				'uv_index_bytes'          :parseUChar8( data, offset + 18 ),
				'material_index_bytes'    :parseUChar8( data, offset + 19 ),

				'nvertices'    :parseUInt32( data, offset + 20 ),
				'nnormals'     :parseUInt32( data, offset + 20 + 4 * 1 ),
				'nuvs'         :parseUInt32( data, offset + 20 + 4 * 2 ),

				'ntri_flat'      :parseUInt32( data, offset + 20 + 4 * 3 ),
				'ntri_smooth'    :parseUInt32( data, offset + 20 + 4 * 4 ),
				'ntri_flat_uv'   :parseUInt32( data, offset + 20 + 4 * 5 ),
				'ntri_smooth_uv' :parseUInt32( data, offset + 20 + 4 * 6 ),

				'nquad_flat'      :parseUInt32( data, offset + 20 + 4 * 7 ),
				'nquad_smooth'    :parseUInt32( data, offset + 20 + 4 * 8 ),
				'nquad_flat_uv'   :parseUInt32( data, offset + 20 + 4 * 9 ),
				'nquad_smooth_uv' :parseUInt32( data, offset + 20 + 4 * 10 )
=======
			};

			function parseMetaData( data, offset ) {

				var metaData = {

					'signature'               :parseString( data, offset,  12 ),
					'header_bytes'            :parseUChar8( data, offset + 12 ),

					'vertex_coordinate_bytes' :parseUChar8( data, offset + 13 ),
					'normal_coordinate_bytes' :parseUChar8( data, offset + 14 ),
					'uv_coordinate_bytes'     :parseUChar8( data, offset + 15 ),

					'vertex_index_bytes'      :parseUChar8( data, offset + 16 ),
					'normal_index_bytes'      :parseUChar8( data, offset + 17 ),
					'uv_index_bytes'          :parseUChar8( data, offset + 18 ),
					'material_index_bytes'    :parseUChar8( data, offset + 19 ),

					'nvertices'    :parseUInt32( data, offset + 20 ),
					'nnormals'     :parseUInt32( data, offset + 20 + 4*1 ),
					'nuvs'         :parseUInt32( data, offset + 20 + 4*2 ),

					'ntri_flat'      :parseUInt32( data, offset + 20 + 4*3 ),
					'ntri_smooth'    :parseUInt32( data, offset + 20 + 4*4 ),
					'ntri_flat_uv'   :parseUInt32( data, offset + 20 + 4*5 ),
					'ntri_smooth_uv' :parseUInt32( data, offset + 20 + 4*6 ),

					'nquad_flat'      :parseUInt32( data, offset + 20 + 4*7 ),
					'nquad_smooth'    :parseUInt32( data, offset + 20 + 4*8 ),
					'nquad_flat_uv'   :parseUInt32( data, offset + 20 + 4*9 ),
					'nquad_smooth_uv' :parseUInt32( data, offset + 20 + 4*10 )

				};
	/*
				console.log( "signature: " + metaData.signature );

				console.log( "header_bytes: " + metaData.header_bytes );
				console.log( "vertex_coordinate_bytes: " + metaData.vertex_coordinate_bytes );
				console.log( "normal_coordinate_bytes: " + metaData.normal_coordinate_bytes );
				console.log( "uv_coordinate_bytes: " + metaData.uv_coordinate_bytes );

				console.log( "vertex_index_bytes: " + metaData.vertex_index_bytes );
				console.log( "normal_index_bytes: " + metaData.normal_index_bytes );
				console.log( "uv_index_bytes: " + metaData.uv_index_bytes );
				console.log( "material_index_bytes: " + metaData.material_index_bytes );

				console.log( "nvertices: " + metaData.nvertices );
				console.log( "nnormals: " + metaData.nnormals );
				console.log( "nuvs: " + metaData.nuvs );

				console.log( "ntri_flat: " + metaData.ntri_flat );
				console.log( "ntri_smooth: " + metaData.ntri_smooth );
				console.log( "ntri_flat_uv: " + metaData.ntri_flat_uv );
				console.log( "ntri_smooth_uv: " + metaData.ntri_smooth_uv );

				console.log( "nquad_flat: " + metaData.nquad_flat );
				console.log( "nquad_smooth: " + metaData.nquad_smooth );
				console.log( "nquad_flat_uv: " + metaData.nquad_flat_uv );
				console.log( "nquad_smooth_uv: " + metaData.nquad_smooth_uv );

				var total = metaData.header_bytes
						  + metaData.nvertices * metaData.vertex_coordinate_bytes * 3
						  + metaData.nnormals * metaData.normal_coordinate_bytes * 3
						  + metaData.nuvs * metaData.uv_coordinate_bytes * 2
						  + metaData.ntri_flat * ( metaData.vertex_index_bytes*3 + metaData.material_index_bytes )
						  + metaData.ntri_smooth * ( metaData.vertex_index_bytes*3 + metaData.material_index_bytes + metaData.normal_index_bytes*3 )
						  + metaData.ntri_flat_uv * ( metaData.vertex_index_bytes*3 + metaData.material_index_bytes + metaData.uv_index_bytes*3 )
						  + metaData.ntri_smooth_uv * ( metaData.vertex_index_bytes*3 + metaData.material_index_bytes + metaData.normal_index_bytes*3 + metaData.uv_index_bytes*3 )
						  + metaData.nquad_flat * ( metaData.vertex_index_bytes*4 + metaData.material_index_bytes )
						  + metaData.nquad_smooth * ( metaData.vertex_index_bytes*4 + metaData.material_index_bytes + metaData.normal_index_bytes*4 )
						  + metaData.nquad_flat_uv * ( metaData.vertex_index_bytes*4 + metaData.material_index_bytes + metaData.uv_index_bytes*4 )
						  + metaData.nquad_smooth_uv * ( metaData.vertex_index_bytes*4 + metaData.material_index_bytes + metaData.normal_index_bytes*4 + metaData.uv_index_bytes*4 );
				console.log( "total bytes: " + total );
	*/

				return metaData;
>>>>>>> fec2de80

			};

<<<<<<< HEAD
		}
=======
			function parseString( data, offset, length ) {
>>>>>>> fec2de80

				var charArray = new Uint8Array( data, offset, length );

				var text = "";

				for ( var i = 0; i < length; i ++ ) {

					text += String.fromCharCode( charArray[ offset + i ] );

				}

				return text;

			};

<<<<<<< HEAD
		}
=======
			function parseUChar8( data, offset ) {
>>>>>>> fec2de80

				var charArray = new Uint8Array( data, offset, 1 );

				return charArray[ 0 ];

			};

<<<<<<< HEAD
		}
=======
			function parseUInt32( data, offset ) {
>>>>>>> fec2de80

				var intArray = new Uint32Array( data, offset, 1 );

				return intArray[ 0 ];

			};

<<<<<<< HEAD
		}
=======
			function init_vertices( start ) {
>>>>>>> fec2de80

				var nElements = md.nvertices;

				var coordArray = new Float32Array( data, start, nElements * 3 );

				var i, x, y, z;

				for( i = 0; i < nElements; i ++ ) {

<<<<<<< HEAD
			for ( i = 0; i < nElements; i ++ ) {
=======
					x = coordArray[ i * 3 ];
					y = coordArray[ i * 3 + 1 ];
					z = coordArray[ i * 3 + 2 ];
>>>>>>> fec2de80

					scope.vertices.push( new THREE.Vector3( x, y, z ) );

				}

				return nElements * 3 * Float32Array.BYTES_PER_ELEMENT;

			};

<<<<<<< HEAD
		}
=======
			function init_normals( start ) {
>>>>>>> fec2de80

				var nElements = md.nnormals;

				if ( nElements ) {

					var normalArray = new Int8Array( data, start, nElements * 3 );

					var i, x, y, z;

					for( i = 0; i < nElements; i ++ ) {

<<<<<<< HEAD
				for ( i = 0; i < nElements; i ++ ) {
=======
						x = normalArray[ i * 3 ];
						y = normalArray[ i * 3 + 1 ];
						z = normalArray[ i * 3 + 2 ];
>>>>>>> fec2de80

						normals.push( x/127, y/127, z/127 );

<<<<<<< HEAD
					normals.push( x / 127, y / 127, z / 127 );
=======
					}
>>>>>>> fec2de80

				}

				return nElements * 3 * Int8Array.BYTES_PER_ELEMENT;

			};

<<<<<<< HEAD
		}
=======
			function init_uvs( start ) {
>>>>>>> fec2de80

				var nElements = md.nuvs;

				if ( nElements ) {

					var uvArray = new Float32Array( data, start, nElements * 2 );

					var i, u, v;

					for( i = 0; i < nElements; i ++ ) {

<<<<<<< HEAD
				for ( i = 0; i < nElements; i ++ ) {
=======
						u = uvArray[ i * 2 ];
						v = uvArray[ i * 2 + 1 ];
>>>>>>> fec2de80

						uvs.push( u, v );

					}

				}

				return nElements * 2 * Float32Array.BYTES_PER_ELEMENT;

			};

<<<<<<< HEAD
		}
=======
			function init_uvs3( nElements, offset ) {
>>>>>>> fec2de80

				var i, uva, uvb, uvc, u1, u2, u3, v1, v2, v3;

				var uvIndexBuffer = new Uint32Array( data, offset, 3 * nElements );

				for( i = 0; i < nElements; i ++ ) {

<<<<<<< HEAD
			for ( i = 0; i < nElements; i ++ ) {
=======
					uva = uvIndexBuffer[ i * 3 ];
					uvb = uvIndexBuffer[ i * 3 + 1 ];
					uvc = uvIndexBuffer[ i * 3 + 2 ];
>>>>>>> fec2de80

					u1 = uvs[ uva*2 ];
					v1 = uvs[ uva*2 + 1 ];

<<<<<<< HEAD
				u1 = uvs[ uva * 2 ];
				v1 = uvs[ uva * 2 + 1 ];

				u2 = uvs[ uvb * 2 ];
				v2 = uvs[ uvb * 2 + 1 ];

				u3 = uvs[ uvc * 2 ];
				v3 = uvs[ uvc * 2 + 1 ];
=======
					u2 = uvs[ uvb*2 ];
					v2 = uvs[ uvb*2 + 1 ];

					u3 = uvs[ uvc*2 ];
					v3 = uvs[ uvc*2 + 1 ];

					scope.faceVertexUvs[ 0 ].push( [
						new THREE.Vector2( u1, v1 ),
						new THREE.Vector2( u2, v2 ),
						new THREE.Vector2( u3, v3 )
					] );
>>>>>>> fec2de80

				}

			};

<<<<<<< HEAD
		}
=======
			function init_uvs4( nElements, offset ) {
>>>>>>> fec2de80

				var i, uva, uvb, uvc, uvd, u1, u2, u3, u4, v1, v2, v3, v4;

				var uvIndexBuffer = new Uint32Array( data, offset, 4 * nElements );

				for( i = 0; i < nElements; i ++ ) {

<<<<<<< HEAD
			for ( i = 0; i < nElements; i ++ ) {
=======
					uva = uvIndexBuffer[ i * 4 ];
					uvb = uvIndexBuffer[ i * 4 + 1 ];
					uvc = uvIndexBuffer[ i * 4 + 2 ];
					uvd = uvIndexBuffer[ i * 4 + 3 ];
>>>>>>> fec2de80

					u1 = uvs[ uva*2 ];
					v1 = uvs[ uva*2 + 1 ];

<<<<<<< HEAD
				u1 = uvs[ uva * 2 ];
				v1 = uvs[ uva * 2 + 1 ];

				u2 = uvs[ uvb * 2 ];
				v2 = uvs[ uvb * 2 + 1 ];

				u3 = uvs[ uvc * 2 ];
				v3 = uvs[ uvc * 2 + 1 ];

				u4 = uvs[ uvd * 2 ];
				v4 = uvs[ uvd * 2 + 1 ];
=======
					u2 = uvs[ uvb*2 ];
					v2 = uvs[ uvb*2 + 1 ];

					u3 = uvs[ uvc*2 ];
					v3 = uvs[ uvc*2 + 1 ];

					u4 = uvs[ uvd*2 ];
					v4 = uvs[ uvd*2 + 1 ];

					scope.faceVertexUvs[ 0 ].push( [
						new THREE.Vector2( u1, v1 ),
						new THREE.Vector2( u2, v2 ),
						new THREE.Vector2( u4, v4 )
					] );
>>>>>>> fec2de80

					scope.faceVertexUvs[ 0 ].push( [
						new THREE.Vector2( u2, v2 ),
						new THREE.Vector2( u3, v3 ),
						new THREE.Vector2( u4, v4 )
					] );

				}

			};

<<<<<<< HEAD
		}
=======
			function init_faces3_flat( nElements, offsetVertices, offsetMaterials ) {
>>>>>>> fec2de80

				var i, a, b, c, m;

				var vertexIndexBuffer = new Uint32Array( data, offsetVertices, 3 * nElements );
				var materialIndexBuffer = new Uint16Array( data, offsetMaterials, nElements );

				for( i = 0; i < nElements; i ++ ) {

<<<<<<< HEAD
			for ( i = 0; i < nElements; i ++ ) {
=======
					a = vertexIndexBuffer[ i * 3 ];
					b = vertexIndexBuffer[ i * 3 + 1 ];
					c = vertexIndexBuffer[ i * 3 + 2 ];
>>>>>>> fec2de80

					m = materialIndexBuffer[ i ];

					scope.faces.push( new THREE.Face3( a, b, c, null, null, m ) );

<<<<<<< HEAD
				scope.faces.push( new THREE.Face3( a, b, c ) );
=======
				}
>>>>>>> fec2de80

			};

<<<<<<< HEAD
		}
=======
			function init_faces4_flat( nElements, offsetVertices, offsetMaterials ) {
>>>>>>> fec2de80

				var i, a, b, c, d, m;

				var vertexIndexBuffer = new Uint32Array( data, offsetVertices, 4 * nElements );
				var materialIndexBuffer = new Uint16Array( data, offsetMaterials, nElements );

				for( i = 0; i < nElements; i ++ ) {

<<<<<<< HEAD
			for ( i = 0; i < nElements; i ++ ) {
=======
					a = vertexIndexBuffer[ i * 4 ];
					b = vertexIndexBuffer[ i * 4 + 1 ];
					c = vertexIndexBuffer[ i * 4 + 2 ];
					d = vertexIndexBuffer[ i * 4 + 3 ];
>>>>>>> fec2de80

					m = materialIndexBuffer[ i ];

					scope.faces.push( new THREE.Face3( a, b, d, null, null, m ) );
					scope.faces.push( new THREE.Face3( b, c, d, null, null, m ) );

<<<<<<< HEAD
				scope.faces.push( new THREE.Face3( a, b, d ) );
				scope.faces.push( new THREE.Face3( b, c, d ) );
=======
				}
>>>>>>> fec2de80

			};

<<<<<<< HEAD
		}
=======
			function init_faces3_smooth( nElements, offsetVertices, offsetNormals, offsetMaterials ) {
>>>>>>> fec2de80

				var i, a, b, c, m;
				var na, nb, nc;

				var vertexIndexBuffer = new Uint32Array( data, offsetVertices, 3 * nElements );
				var normalIndexBuffer = new Uint32Array( data, offsetNormals, 3 * nElements );
				var materialIndexBuffer = new Uint16Array( data, offsetMaterials, nElements );

				for( i = 0; i < nElements; i ++ ) {

<<<<<<< HEAD
			for ( i = 0; i < nElements; i ++ ) {
=======
					a = vertexIndexBuffer[ i * 3 ];
					b = vertexIndexBuffer[ i * 3 + 1 ];
					c = vertexIndexBuffer[ i * 3 + 2 ];
>>>>>>> fec2de80

					na = normalIndexBuffer[ i * 3 ];
					nb = normalIndexBuffer[ i * 3 + 1 ];
					nc = normalIndexBuffer[ i * 3 + 2 ];

					m = materialIndexBuffer[ i ];

					var nax = normals[ na*3     ],
						nay = normals[ na*3 + 1 ],
						naz = normals[ na*3 + 2 ],

<<<<<<< HEAD
				var nax = normals[ na * 3     ],
					nay = normals[ na * 3 + 1 ],
					naz = normals[ na * 3 + 2 ],

					nbx = normals[ nb * 3     ],
					nby = normals[ nb * 3 + 1 ],
					nbz = normals[ nb * 3 + 2 ],

					ncx = normals[ nc * 3     ],
					ncy = normals[ nc * 3 + 1 ],
					ncz = normals[ nc * 3 + 2 ];

				scope.faces.push( new THREE.Face3( a, b, c, [
					new THREE.Vector3( nax, nay, naz ),
					new THREE.Vector3( nbx, nby, nbz ),
					new THREE.Vector3( ncx, ncy, ncz )
				] ) );
=======
						nbx = normals[ nb*3     ],
						nby = normals[ nb*3 + 1 ],
						nbz = normals[ nb*3 + 2 ],

						ncx = normals[ nc*3     ],
						ncy = normals[ nc*3 + 1 ],
						ncz = normals[ nc*3 + 2 ];

					scope.faces.push( new THREE.Face3( a, b, c, [
						new THREE.Vector3( nax, nay, naz ),
						new THREE.Vector3( nbx, nby, nbz ),
						new THREE.Vector3( ncx, ncy, ncz )
					], null, m ) );

				}
>>>>>>> fec2de80

			};

<<<<<<< HEAD
		}
=======
			function init_faces4_smooth( nElements, offsetVertices, offsetNormals, offsetMaterials ) {
>>>>>>> fec2de80

				var i, a, b, c, d, m;
				var na, nb, nc, nd;

				var vertexIndexBuffer = new Uint32Array( data, offsetVertices, 4 * nElements );
				var normalIndexBuffer = new Uint32Array( data, offsetNormals, 4 * nElements );
				var materialIndexBuffer = new Uint16Array( data, offsetMaterials, nElements );

				for( i = 0; i < nElements; i ++ ) {

<<<<<<< HEAD
			for ( i = 0; i < nElements; i ++ ) {
=======
					a = vertexIndexBuffer[ i * 4 ];
					b = vertexIndexBuffer[ i * 4 + 1 ];
					c = vertexIndexBuffer[ i * 4 + 2 ];
					d = vertexIndexBuffer[ i * 4 + 3 ];
>>>>>>> fec2de80

					na = normalIndexBuffer[ i * 4 ];
					nb = normalIndexBuffer[ i * 4 + 1 ];
					nc = normalIndexBuffer[ i * 4 + 2 ];
					nd = normalIndexBuffer[ i * 4 + 3 ];

					m = materialIndexBuffer[ i ];

					var nax = normals[ na*3     ],
						nay = normals[ na*3 + 1 ],
						naz = normals[ na*3 + 2 ],

<<<<<<< HEAD
				var nax = normals[ na * 3     ],
					nay = normals[ na * 3 + 1 ],
					naz = normals[ na * 3 + 2 ],

					nbx = normals[ nb * 3     ],
					nby = normals[ nb * 3 + 1 ],
					nbz = normals[ nb * 3 + 2 ],

					ncx = normals[ nc * 3     ],
					ncy = normals[ nc * 3 + 1 ],
					ncz = normals[ nc * 3 + 2 ],

					ndx = normals[ nd * 3     ],
					ndy = normals[ nd * 3 + 1 ],
					ndz = normals[ nd * 3 + 2 ];

				scope.faces.push( new THREE.Face3( a, b, d, [
					new THREE.Vector3( nax, nay, naz ),
					new THREE.Vector3( nbx, nby, nbz ),
					new THREE.Vector3( ndx, ndy, ndz )
				] ) );

				scope.faces.push( new THREE.Face3( b, c, d, [
					new THREE.Vector3( nbx, nby, nbz ),
					new THREE.Vector3( ncx, ncy, ncz ),
					new THREE.Vector3( ndx, ndy, ndz )
				] ) );
=======
						nbx = normals[ nb*3     ],
						nby = normals[ nb*3 + 1 ],
						nbz = normals[ nb*3 + 2 ],

						ncx = normals[ nc*3     ],
						ncy = normals[ nc*3 + 1 ],
						ncz = normals[ nc*3 + 2 ],

						ndx = normals[ nd*3     ],
						ndy = normals[ nd*3 + 1 ],
						ndz = normals[ nd*3 + 2 ];

					scope.faces.push( new THREE.Face3( a, b, d, [
						new THREE.Vector3( nax, nay, naz ),
						new THREE.Vector3( nbx, nby, nbz ),
						new THREE.Vector3( ndx, ndy, ndz )
					], null, m ) );

					scope.faces.push( new THREE.Face3( b, c, d, [
						new THREE.Vector3( nbx, nby, nbz ),
						new THREE.Vector3( ncx, ncy, ncz ),
						new THREE.Vector3( ndx, ndy, ndz )
					], null, m ) );

				}
>>>>>>> fec2de80

			};

<<<<<<< HEAD
		}
=======
			function init_triangles_flat( start ) {
>>>>>>> fec2de80

				var nElements = md.ntri_flat;

				if ( nElements ) {

					var offsetMaterials = start + nElements * Uint32Array.BYTES_PER_ELEMENT * 3;
					init_faces3_flat( nElements, start, offsetMaterials );

				}

			};

<<<<<<< HEAD
		}
=======
			function init_triangles_flat_uv( start ) {
>>>>>>> fec2de80

				var nElements = md.ntri_flat_uv;

				if ( nElements ) {

					var offsetUvs = start + nElements * Uint32Array.BYTES_PER_ELEMENT * 3;
					var offsetMaterials = offsetUvs + nElements * Uint32Array.BYTES_PER_ELEMENT * 3;

					init_faces3_flat( nElements, start, offsetMaterials );
					init_uvs3( nElements, offsetUvs );

				}

			};

<<<<<<< HEAD
		}
=======
			function init_triangles_smooth( start ) {
>>>>>>> fec2de80

				var nElements = md.ntri_smooth;

				if ( nElements ) {

					var offsetNormals = start + nElements * Uint32Array.BYTES_PER_ELEMENT * 3;
					var offsetMaterials = offsetNormals + nElements * Uint32Array.BYTES_PER_ELEMENT * 3;

					init_faces3_smooth( nElements, start, offsetNormals, offsetMaterials );

				}

			};

<<<<<<< HEAD
		}
=======
			function init_triangles_smooth_uv( start ) {
>>>>>>> fec2de80

				var nElements = md.ntri_smooth_uv;

				if ( nElements ) {

					var offsetNormals = start + nElements * Uint32Array.BYTES_PER_ELEMENT * 3;
					var offsetUvs = offsetNormals + nElements * Uint32Array.BYTES_PER_ELEMENT * 3;
					var offsetMaterials = offsetUvs + nElements * Uint32Array.BYTES_PER_ELEMENT * 3;

					init_faces3_smooth( nElements, start, offsetNormals, offsetMaterials );
					init_uvs3( nElements, offsetUvs );

				}

			};

<<<<<<< HEAD
		}
=======
			function init_quads_flat( start ) {
>>>>>>> fec2de80

				var nElements = md.nquad_flat;

				if ( nElements ) {

					var offsetMaterials = start + nElements * Uint32Array.BYTES_PER_ELEMENT * 4;
					init_faces4_flat( nElements, start, offsetMaterials );

				}

			};

<<<<<<< HEAD
		}
=======
			function init_quads_flat_uv( start ) {
>>>>>>> fec2de80

				var nElements = md.nquad_flat_uv;

				if ( nElements ) {

					var offsetUvs = start + nElements * Uint32Array.BYTES_PER_ELEMENT * 4;
					var offsetMaterials = offsetUvs + nElements * Uint32Array.BYTES_PER_ELEMENT * 4;

					init_faces4_flat( nElements, start, offsetMaterials );
					init_uvs4( nElements, offsetUvs );

				}

			};

<<<<<<< HEAD
		}
=======
			function init_quads_smooth( start ) {
>>>>>>> fec2de80

				var nElements = md.nquad_smooth;

				if ( nElements ) {

					var offsetNormals = start + nElements * Uint32Array.BYTES_PER_ELEMENT * 4;
					var offsetMaterials = offsetNormals + nElements * Uint32Array.BYTES_PER_ELEMENT * 4;

					init_faces4_smooth( nElements, start, offsetNormals, offsetMaterials );

				}

			};

<<<<<<< HEAD
		}
=======
			function init_quads_smooth_uv( start ) {
>>>>>>> fec2de80

				var nElements = md.nquad_smooth_uv;

				if ( nElements ) {

					var offsetNormals = start + nElements * Uint32Array.BYTES_PER_ELEMENT * 4;
					var offsetUvs = offsetNormals + nElements * Uint32Array.BYTES_PER_ELEMENT * 4;
					var offsetMaterials = offsetUvs + nElements * Uint32Array.BYTES_PER_ELEMENT * 4;

					init_faces4_smooth( nElements, start, offsetNormals, offsetMaterials );
					init_uvs4( nElements, offsetUvs );

				}

			};

		}

		Model.prototype = Object.create( THREE.Geometry.prototype );
		Model.prototype.constructor = Model;

		var geometry = new Model( texturePath );
		var materials = THREE.Loader.prototype.initMaterials( jsonMaterials, texturePath, this.crossOrigin );

		if ( THREE.Loader.prototype.needsTangents( materials ) ) geometry.computeTangents();

		callback( geometry, materials );

	}

};<|MERGE_RESOLUTION|>--- conflicted
+++ resolved
@@ -146,15 +146,8 @@
 
 			// now we can process untextured faces
 
-<<<<<<< HEAD
-		start_quad_flat     = start_tri_smooth_uv + len_tri_smooth_uv  + handlePadding( md.ntri_smooth_uv * 2 );
-		start_quad_smooth   = start_quad_flat     + len_quad_flat	   + handlePadding( md.nquad_flat * 2 );
-		start_quad_flat_uv  = start_quad_smooth   + len_quad_smooth    + handlePadding( md.nquad_smooth * 2 );
-		start_quad_smooth_uv = start_quad_flat_uv  + len_quad_flat_uv   + handlePadding( md.nquad_flat_uv * 2 );
-=======
 			init_triangles_flat( start_tri_flat );
 			init_triangles_smooth( start_tri_smooth );
->>>>>>> fec2de80
 
 			init_quads_flat( start_quad_flat );
 			init_quads_smooth( start_quad_smooth );
@@ -165,52 +158,7 @@
 
 				return ( n % 4 ) ? ( 4 - n % 4 ) : 0;
 
-<<<<<<< HEAD
-		init_triangles_flat( start_tri_flat );
-		init_triangles_smooth( start_tri_smooth );
-
-		init_quads_flat( start_quad_flat );
-		init_quads_smooth( start_quad_smooth );
-
-		this.computeFaceNormals();
-
-		function handlePadding( n ) {
-
-			return ( n % 4 ) ? ( 4 - n % 4 ) : 0;
-
-		}
-
-		function parseMetaData( data, offset ) {
-
-			var metaData = {
-
-				'signature'               :parseString( data, offset,  12 ),
-				'header_bytes'            :parseUChar8( data, offset + 12 ),
-
-				'vertex_coordinate_bytes' :parseUChar8( data, offset + 13 ),
-				'normal_coordinate_bytes' :parseUChar8( data, offset + 14 ),
-				'uv_coordinate_bytes'     :parseUChar8( data, offset + 15 ),
-
-				'vertex_index_bytes'      :parseUChar8( data, offset + 16 ),
-				'normal_index_bytes'      :parseUChar8( data, offset + 17 ),
-				'uv_index_bytes'          :parseUChar8( data, offset + 18 ),
-				'material_index_bytes'    :parseUChar8( data, offset + 19 ),
-
-				'nvertices'    :parseUInt32( data, offset + 20 ),
-				'nnormals'     :parseUInt32( data, offset + 20 + 4 * 1 ),
-				'nuvs'         :parseUInt32( data, offset + 20 + 4 * 2 ),
-
-				'ntri_flat'      :parseUInt32( data, offset + 20 + 4 * 3 ),
-				'ntri_smooth'    :parseUInt32( data, offset + 20 + 4 * 4 ),
-				'ntri_flat_uv'   :parseUInt32( data, offset + 20 + 4 * 5 ),
-				'ntri_smooth_uv' :parseUInt32( data, offset + 20 + 4 * 6 ),
-
-				'nquad_flat'      :parseUInt32( data, offset + 20 + 4 * 7 ),
-				'nquad_smooth'    :parseUInt32( data, offset + 20 + 4 * 8 ),
-				'nquad_flat_uv'   :parseUInt32( data, offset + 20 + 4 * 9 ),
-				'nquad_smooth_uv' :parseUInt32( data, offset + 20 + 4 * 10 )
-=======
-			};
+			}
 
 			function parseMetaData( data, offset ) {
 
@@ -286,15 +234,10 @@
 	*/
 
 				return metaData;
->>>>>>> fec2de80
-
-			};
-
-<<<<<<< HEAD
-		}
-=======
+
+			}
+
 			function parseString( data, offset, length ) {
->>>>>>> fec2de80
 
 				var charArray = new Uint8Array( data, offset, length );
 
@@ -308,37 +251,25 @@
 
 				return text;
 
-			};
-
-<<<<<<< HEAD
-		}
-=======
+			}
+
 			function parseUChar8( data, offset ) {
->>>>>>> fec2de80
 
 				var charArray = new Uint8Array( data, offset, 1 );
 
 				return charArray[ 0 ];
 
-			};
-
-<<<<<<< HEAD
-		}
-=======
+			}
+
 			function parseUInt32( data, offset ) {
->>>>>>> fec2de80
 
 				var intArray = new Uint32Array( data, offset, 1 );
 
 				return intArray[ 0 ];
 
-			};
-
-<<<<<<< HEAD
-		}
-=======
+			}
+
 			function init_vertices( start ) {
->>>>>>> fec2de80
 
 				var nElements = md.nvertices;
 
@@ -348,13 +279,9 @@
 
 				for( i = 0; i < nElements; i ++ ) {
 
-<<<<<<< HEAD
-			for ( i = 0; i < nElements; i ++ ) {
-=======
 					x = coordArray[ i * 3 ];
 					y = coordArray[ i * 3 + 1 ];
 					z = coordArray[ i * 3 + 2 ];
->>>>>>> fec2de80
 
 					scope.vertices.push( new THREE.Vector3( x, y, z ) );
 
@@ -362,13 +289,9 @@
 
 				return nElements * 3 * Float32Array.BYTES_PER_ELEMENT;
 
-			};
-
-<<<<<<< HEAD
-		}
-=======
+			}
+
 			function init_normals( start ) {
->>>>>>> fec2de80
 
 				var nElements = md.nnormals;
 
@@ -380,33 +303,21 @@
 
 					for( i = 0; i < nElements; i ++ ) {
 
-<<<<<<< HEAD
-				for ( i = 0; i < nElements; i ++ ) {
-=======
 						x = normalArray[ i * 3 ];
 						y = normalArray[ i * 3 + 1 ];
 						z = normalArray[ i * 3 + 2 ];
->>>>>>> fec2de80
 
 						normals.push( x/127, y/127, z/127 );
 
-<<<<<<< HEAD
-					normals.push( x / 127, y / 127, z / 127 );
-=======
 					}
->>>>>>> fec2de80
 
 				}
 
 				return nElements * 3 * Int8Array.BYTES_PER_ELEMENT;
 
-			};
-
-<<<<<<< HEAD
-		}
-=======
+			}
+
 			function init_uvs( start ) {
->>>>>>> fec2de80
 
 				var nElements = md.nuvs;
 
@@ -418,12 +329,8 @@
 
 					for( i = 0; i < nElements; i ++ ) {
 
-<<<<<<< HEAD
-				for ( i = 0; i < nElements; i ++ ) {
-=======
 						u = uvArray[ i * 2 ];
 						v = uvArray[ i * 2 + 1 ];
->>>>>>> fec2de80
 
 						uvs.push( u, v );
 
@@ -433,13 +340,9 @@
 
 				return nElements * 2 * Float32Array.BYTES_PER_ELEMENT;
 
-			};
-
-<<<<<<< HEAD
-		}
-=======
+			}
+
 			function init_uvs3( nElements, offset ) {
->>>>>>> fec2de80
 
 				var i, uva, uvb, uvc, u1, u2, u3, v1, v2, v3;
 
@@ -447,27 +350,13 @@
 
 				for( i = 0; i < nElements; i ++ ) {
 
-<<<<<<< HEAD
-			for ( i = 0; i < nElements; i ++ ) {
-=======
 					uva = uvIndexBuffer[ i * 3 ];
 					uvb = uvIndexBuffer[ i * 3 + 1 ];
 					uvc = uvIndexBuffer[ i * 3 + 2 ];
->>>>>>> fec2de80
 
 					u1 = uvs[ uva*2 ];
 					v1 = uvs[ uva*2 + 1 ];
 
-<<<<<<< HEAD
-				u1 = uvs[ uva * 2 ];
-				v1 = uvs[ uva * 2 + 1 ];
-
-				u2 = uvs[ uvb * 2 ];
-				v2 = uvs[ uvb * 2 + 1 ];
-
-				u3 = uvs[ uvc * 2 ];
-				v3 = uvs[ uvc * 2 + 1 ];
-=======
 					u2 = uvs[ uvb*2 ];
 					v2 = uvs[ uvb*2 + 1 ];
 
@@ -479,17 +368,12 @@
 						new THREE.Vector2( u2, v2 ),
 						new THREE.Vector2( u3, v3 )
 					] );
->>>>>>> fec2de80
-
-				}
-
-			};
-
-<<<<<<< HEAD
-		}
-=======
+
+				}
+
+			}
+
 			function init_uvs4( nElements, offset ) {
->>>>>>> fec2de80
 
 				var i, uva, uvb, uvc, uvd, u1, u2, u3, u4, v1, v2, v3, v4;
 
@@ -497,31 +381,14 @@
 
 				for( i = 0; i < nElements; i ++ ) {
 
-<<<<<<< HEAD
-			for ( i = 0; i < nElements; i ++ ) {
-=======
 					uva = uvIndexBuffer[ i * 4 ];
 					uvb = uvIndexBuffer[ i * 4 + 1 ];
 					uvc = uvIndexBuffer[ i * 4 + 2 ];
 					uvd = uvIndexBuffer[ i * 4 + 3 ];
->>>>>>> fec2de80
 
 					u1 = uvs[ uva*2 ];
 					v1 = uvs[ uva*2 + 1 ];
 
-<<<<<<< HEAD
-				u1 = uvs[ uva * 2 ];
-				v1 = uvs[ uva * 2 + 1 ];
-
-				u2 = uvs[ uvb * 2 ];
-				v2 = uvs[ uvb * 2 + 1 ];
-
-				u3 = uvs[ uvc * 2 ];
-				v3 = uvs[ uvc * 2 + 1 ];
-
-				u4 = uvs[ uvd * 2 ];
-				v4 = uvs[ uvd * 2 + 1 ];
-=======
 					u2 = uvs[ uvb*2 ];
 					v2 = uvs[ uvb*2 + 1 ];
 
@@ -536,7 +403,6 @@
 						new THREE.Vector2( u2, v2 ),
 						new THREE.Vector2( u4, v4 )
 					] );
->>>>>>> fec2de80
 
 					scope.faceVertexUvs[ 0 ].push( [
 						new THREE.Vector2( u2, v2 ),
@@ -546,13 +412,9 @@
 
 				}
 
-			};
-
-<<<<<<< HEAD
-		}
-=======
+			}
+
 			function init_faces3_flat( nElements, offsetVertices, offsetMaterials ) {
->>>>>>> fec2de80
 
 				var i, a, b, c, m;
 
@@ -561,31 +423,19 @@
 
 				for( i = 0; i < nElements; i ++ ) {
 
-<<<<<<< HEAD
-			for ( i = 0; i < nElements; i ++ ) {
-=======
 					a = vertexIndexBuffer[ i * 3 ];
 					b = vertexIndexBuffer[ i * 3 + 1 ];
 					c = vertexIndexBuffer[ i * 3 + 2 ];
->>>>>>> fec2de80
 
 					m = materialIndexBuffer[ i ];
 
-					scope.faces.push( new THREE.Face3( a, b, c, null, null, m ) );
-
-<<<<<<< HEAD
-				scope.faces.push( new THREE.Face3( a, b, c ) );
-=======
-				}
->>>>>>> fec2de80
-
-			};
-
-<<<<<<< HEAD
-		}
-=======
+					scope.faces.push( new THREE.Face3( a, b, c ) );
+
+				}
+
+			}
+
 			function init_faces4_flat( nElements, offsetVertices, offsetMaterials ) {
->>>>>>> fec2de80
 
 				var i, a, b, c, d, m;
 
@@ -594,34 +444,21 @@
 
 				for( i = 0; i < nElements; i ++ ) {
 
-<<<<<<< HEAD
-			for ( i = 0; i < nElements; i ++ ) {
-=======
 					a = vertexIndexBuffer[ i * 4 ];
 					b = vertexIndexBuffer[ i * 4 + 1 ];
 					c = vertexIndexBuffer[ i * 4 + 2 ];
 					d = vertexIndexBuffer[ i * 4 + 3 ];
->>>>>>> fec2de80
 
 					m = materialIndexBuffer[ i ];
 
-					scope.faces.push( new THREE.Face3( a, b, d, null, null, m ) );
-					scope.faces.push( new THREE.Face3( b, c, d, null, null, m ) );
-
-<<<<<<< HEAD
-				scope.faces.push( new THREE.Face3( a, b, d ) );
-				scope.faces.push( new THREE.Face3( b, c, d ) );
-=======
-				}
->>>>>>> fec2de80
-
-			};
-
-<<<<<<< HEAD
-		}
-=======
+					scope.faces.push( new THREE.Face3( a, b, d ) );
+					scope.faces.push( new THREE.Face3( b, c, d ) );
+
+				}
+
+			}
+
 			function init_faces3_smooth( nElements, offsetVertices, offsetNormals, offsetMaterials ) {
->>>>>>> fec2de80
 
 				var i, a, b, c, m;
 				var na, nb, nc;
@@ -632,13 +469,9 @@
 
 				for( i = 0; i < nElements; i ++ ) {
 
-<<<<<<< HEAD
-			for ( i = 0; i < nElements; i ++ ) {
-=======
 					a = vertexIndexBuffer[ i * 3 ];
 					b = vertexIndexBuffer[ i * 3 + 1 ];
 					c = vertexIndexBuffer[ i * 3 + 2 ];
->>>>>>> fec2de80
 
 					na = normalIndexBuffer[ i * 3 ];
 					nb = normalIndexBuffer[ i * 3 + 1 ];
@@ -650,25 +483,6 @@
 						nay = normals[ na*3 + 1 ],
 						naz = normals[ na*3 + 2 ],
 
-<<<<<<< HEAD
-				var nax = normals[ na * 3     ],
-					nay = normals[ na * 3 + 1 ],
-					naz = normals[ na * 3 + 2 ],
-
-					nbx = normals[ nb * 3     ],
-					nby = normals[ nb * 3 + 1 ],
-					nbz = normals[ nb * 3 + 2 ],
-
-					ncx = normals[ nc * 3     ],
-					ncy = normals[ nc * 3 + 1 ],
-					ncz = normals[ nc * 3 + 2 ];
-
-				scope.faces.push( new THREE.Face3( a, b, c, [
-					new THREE.Vector3( nax, nay, naz ),
-					new THREE.Vector3( nbx, nby, nbz ),
-					new THREE.Vector3( ncx, ncy, ncz )
-				] ) );
-=======
 						nbx = normals[ nb*3     ],
 						nby = normals[ nb*3 + 1 ],
 						nbz = normals[ nb*3 + 2 ],
@@ -681,18 +495,13 @@
 						new THREE.Vector3( nax, nay, naz ),
 						new THREE.Vector3( nbx, nby, nbz ),
 						new THREE.Vector3( ncx, ncy, ncz )
-					], null, m ) );
-
-				}
->>>>>>> fec2de80
-
-			};
-
-<<<<<<< HEAD
-		}
-=======
+					] ) );
+
+				}
+
+			}
+
 			function init_faces4_smooth( nElements, offsetVertices, offsetNormals, offsetMaterials ) {
->>>>>>> fec2de80
 
 				var i, a, b, c, d, m;
 				var na, nb, nc, nd;
@@ -703,14 +512,10 @@
 
 				for( i = 0; i < nElements; i ++ ) {
 
-<<<<<<< HEAD
-			for ( i = 0; i < nElements; i ++ ) {
-=======
 					a = vertexIndexBuffer[ i * 4 ];
 					b = vertexIndexBuffer[ i * 4 + 1 ];
 					c = vertexIndexBuffer[ i * 4 + 2 ];
 					d = vertexIndexBuffer[ i * 4 + 3 ];
->>>>>>> fec2de80
 
 					na = normalIndexBuffer[ i * 4 ];
 					nb = normalIndexBuffer[ i * 4 + 1 ];
@@ -723,35 +528,6 @@
 						nay = normals[ na*3 + 1 ],
 						naz = normals[ na*3 + 2 ],
 
-<<<<<<< HEAD
-				var nax = normals[ na * 3     ],
-					nay = normals[ na * 3 + 1 ],
-					naz = normals[ na * 3 + 2 ],
-
-					nbx = normals[ nb * 3     ],
-					nby = normals[ nb * 3 + 1 ],
-					nbz = normals[ nb * 3 + 2 ],
-
-					ncx = normals[ nc * 3     ],
-					ncy = normals[ nc * 3 + 1 ],
-					ncz = normals[ nc * 3 + 2 ],
-
-					ndx = normals[ nd * 3     ],
-					ndy = normals[ nd * 3 + 1 ],
-					ndz = normals[ nd * 3 + 2 ];
-
-				scope.faces.push( new THREE.Face3( a, b, d, [
-					new THREE.Vector3( nax, nay, naz ),
-					new THREE.Vector3( nbx, nby, nbz ),
-					new THREE.Vector3( ndx, ndy, ndz )
-				] ) );
-
-				scope.faces.push( new THREE.Face3( b, c, d, [
-					new THREE.Vector3( nbx, nby, nbz ),
-					new THREE.Vector3( ncx, ncy, ncz ),
-					new THREE.Vector3( ndx, ndy, ndz )
-				] ) );
-=======
 						nbx = normals[ nb*3     ],
 						nby = normals[ nb*3 + 1 ],
 						nbz = normals[ nb*3 + 2 ],
@@ -768,24 +544,19 @@
 						new THREE.Vector3( nax, nay, naz ),
 						new THREE.Vector3( nbx, nby, nbz ),
 						new THREE.Vector3( ndx, ndy, ndz )
-					], null, m ) );
+					] ) );
 
 					scope.faces.push( new THREE.Face3( b, c, d, [
 						new THREE.Vector3( nbx, nby, nbz ),
 						new THREE.Vector3( ncx, ncy, ncz ),
 						new THREE.Vector3( ndx, ndy, ndz )
-					], null, m ) );
-
-				}
->>>>>>> fec2de80
-
-			};
-
-<<<<<<< HEAD
-		}
-=======
+					] ) );
+
+				}
+
+			}
+
 			function init_triangles_flat( start ) {
->>>>>>> fec2de80
 
 				var nElements = md.ntri_flat;
 
@@ -796,13 +567,9 @@
 
 				}
 
-			};
-
-<<<<<<< HEAD
-		}
-=======
+			}
+
 			function init_triangles_flat_uv( start ) {
->>>>>>> fec2de80
 
 				var nElements = md.ntri_flat_uv;
 
@@ -816,13 +583,9 @@
 
 				}
 
-			};
-
-<<<<<<< HEAD
-		}
-=======
+			}
+
 			function init_triangles_smooth( start ) {
->>>>>>> fec2de80
 
 				var nElements = md.ntri_smooth;
 
@@ -835,13 +598,9 @@
 
 				}
 
-			};
-
-<<<<<<< HEAD
-		}
-=======
+			}
+
 			function init_triangles_smooth_uv( start ) {
->>>>>>> fec2de80
 
 				var nElements = md.ntri_smooth_uv;
 
@@ -856,13 +615,9 @@
 
 				}
 
-			};
-
-<<<<<<< HEAD
-		}
-=======
+			}
+
 			function init_quads_flat( start ) {
->>>>>>> fec2de80
 
 				var nElements = md.nquad_flat;
 
@@ -873,13 +628,9 @@
 
 				}
 
-			};
-
-<<<<<<< HEAD
-		}
-=======
+			}
+
 			function init_quads_flat_uv( start ) {
->>>>>>> fec2de80
 
 				var nElements = md.nquad_flat_uv;
 
@@ -893,13 +644,9 @@
 
 				}
 
-			};
-
-<<<<<<< HEAD
-		}
-=======
+			}
+
 			function init_quads_smooth( start ) {
->>>>>>> fec2de80
 
 				var nElements = md.nquad_smooth;
 
@@ -912,13 +659,9 @@
 
 				}
 
-			};
-
-<<<<<<< HEAD
-		}
-=======
+			}
+
 			function init_quads_smooth_uv( start ) {
->>>>>>> fec2de80
 
 				var nElements = md.nquad_smooth_uv;
 
@@ -933,9 +676,9 @@
 
 				}
 
-			};
-
-		}
+			}
+
+		};
 
 		Model.prototype = Object.create( THREE.Geometry.prototype );
 		Model.prototype.constructor = Model;
