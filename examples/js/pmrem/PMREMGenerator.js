--- conflicted
+++ resolved
@@ -9,15 +9,6 @@
  * Code in the beginning of fragment shader's main function does this job for a given resolution.
  */
 
-<<<<<<< HEAD
-THREE.PMREMGenerator = function ( sourceTexture, params = {} ) {
-
-	this.sourceTexture = sourceTexture;
-	this.sourceResolution = ( params.sourceResolution !== undefined ) ? params.sourceResolution : 512;
-	this.targetResolution = ( params.targetResolution !== undefined ) ? params.targetResolution : 256; // NODE: 256 is currently hard coded in the glsl code for performance reasons
-	this.samplesPerLevel = ( params.samplesPerLevel !== undefined ) ? params.samplesPerLevel : 32;
-	this.useImportanceSampling = ( params.useImportanceSampling !== undefined ) ? params.useImportanceSampling : false;
-=======
 THREE.PMREMGenerator = ( function () {
 
 	var shader = getShader();
@@ -27,37 +18,25 @@
 	planeMesh.material.side = THREE.DoubleSide;
 	scene.add( planeMesh );
 	scene.add( camera );
->>>>>>> 1675680a
-
-	var PMREMGenerator = function ( sourceTexture, samplesPerLevel, resolution ) {
+
+	var PMREMGenerator = function ( sourceTexture, params = {} ) {
 
 		this.sourceTexture = sourceTexture;
-		this.resolution = ( resolution !== undefined ) ? resolution : 256; // NODE: 256 is currently hard coded in the glsl code for performance reasons
-		this.samplesPerLevel = ( samplesPerLevel !== undefined ) ? samplesPerLevel : 32;
+		this.sourceResolution = ( params.sourceResolution !== undefined ) ? params.sourceResolution : 512;
+		this.targetResolution = ( params.targetResolution !== undefined ) ? params.targetResolution : 256; // NODE: 256 is currently hard coded in the glsl code for performance reasons
+		this.samplesPerLevel = ( params.samplesPerLevel !== undefined ) ? params.samplesPerLevel : 32;
+		this.useImportanceSampling = ( params.useImportanceSampling !== undefined ) ? params.useImportanceSampling : false;
 
 		var monotonicEncoding = ( this.sourceTexture.encoding === THREE.LinearEncoding ) ||
 			( this.sourceTexture.encoding === THREE.GammaEncoding ) || ( this.sourceTexture.encoding === THREE.sRGBEncoding );
 
-<<<<<<< HEAD
-	var size = this.targetResolution;
-	var params = {
-		format: this.sourceTexture.format,
-		magFilter: this.sourceTexture.magFilter,
-		minFilter: this.sourceTexture.minFilter,
-		type: this.sourceTexture.type,
-		generateMipmaps: this.sourceTexture.generateMipmaps,
-		anisotropy: this.sourceTexture.anisotropy,
-		encoding: this.sourceTexture.encoding
-	 };
-=======
 		this.sourceTexture.minFilter = ( monotonicEncoding ) ? THREE.LinearFilter : THREE.NearestFilter;
 		this.sourceTexture.magFilter = ( monotonicEncoding ) ? THREE.LinearFilter : THREE.NearestFilter;
 		this.sourceTexture.generateMipmaps = this.sourceTexture.generateMipmaps && monotonicEncoding;
->>>>>>> 1675680a
 
 		this.cubeLods = [];
 
-		var size = this.resolution;
+		var size = this.targetResolution;
 		var params = {
 			format: this.sourceTexture.format,
 			magFilter: this.sourceTexture.magFilter,
@@ -66,100 +45,30 @@
 			generateMipmaps: this.sourceTexture.generateMipmaps,
 			anisotropy: this.sourceTexture.anisotropy,
 			encoding: this.sourceTexture.encoding
-		};
+		 };
 
 		// how many LODs fit in the given CubeUV Texture.
 		this.numLods = Math.log( size ) / Math.log( 2 ) - 2; // IE11 doesn't support Math.log2
 
 		for ( var i = 0; i < this.numLods; i ++ ) {
-
-<<<<<<< HEAD
-	this.camera = new THREE.OrthographicCamera( - 1, 1, 1, - 1, 0.0, 1000 );
-
-	this.shader = this.getShader();
-	this.shader.defines[ 'SAMPLES_PER_LEVEL' ] = this.samplesPerLevel;
-	this.planeMesh = new THREE.Mesh( new THREE.PlaneBufferGeometry( 2, 2, 0 ), this.shader );
-	this.planeMesh.material.side = THREE.DoubleSide;
-	this.scene = new THREE.Scene();
-	this.scene.add( this.planeMesh );
-	this.scene.add( this.camera );
-
-	this.shader.uniforms[ 'envMap' ].value = this.sourceTexture;
-	this.shader.envMap = this.sourceTexture;
-
-};
-
-THREE.PMREMGenerator.prototype = {
-
-	constructor: THREE.PMREMGenerator,
-
-	update: function ( renderer ) {
-
-		// Texture should only be flipped for CubeTexture, not for
-		// a Texture created via THREE.WebGLRenderTargetCube.
-		var tFlip = ( this.sourceTexture.isCubeTexture ) ? - 1 : 1;
-
-		this.shader.uniforms[ 'envMap' ].value = this.sourceTexture;
-		this.shader.envMap = this.sourceTexture;
-		if ( this.useImportanceSampling ) {
-			this.shader.uniforms[ 'sourceResolution' ].value = this.sourceResolution;
-		}
-
-		var gammaInput = renderer.gammaInput;
-		var gammaOutput = renderer.gammaOutput;
-		var toneMapping = renderer.toneMapping;
-		var toneMappingExposure = renderer.toneMappingExposure;
-		var currentRenderTarget = renderer.getRenderTarget();
-
-		renderer.toneMapping = THREE.LinearToneMapping;
-		renderer.toneMappingExposure = 1.0;
-		renderer.gammaInput = false;
-		renderer.gammaOutput = false;
-=======
 			var renderTarget = new THREE.WebGLRenderTargetCube( size, size, params );
 			renderTarget.texture.name = "PMREMGenerator.cube" + i;
 			this.cubeLods.push( renderTarget );
 			size = Math.max( 16, size / 2 );
->>>>>>> 1675680a
-
 		}
 
-<<<<<<< HEAD
-			var r = i / ( this.numLods - 1 );
-			if ( this.useImportanceSampling ) {
-				this.shader.uniforms[ 'roughness' ].value = r;
-        // always apply tFlip since importance sampling uses sourceTexture for all lods
-				this.shader.uniforms[ 'tFlip' ].value = tFlip; 
-			} else {
-				this.shader.uniforms[ 'roughness' ].value = r * 0.9; // see comment below, pragmatic choice
-				// Only apply the tFlip for the first LOD
-				this.shader.uniforms[ 'tFlip' ].value = ( i == 0 ) ? tFlip : 1;
-			}
-			this.shader.uniforms[ 'mapSize' ].value = this.cubeLods[ i ].width;
-			this.renderToCubeMapTarget( renderer, this.cubeLods[ i ] );
-
-			if ( !this.useImportanceSampling && i < 5 ) this.shader.uniforms[ 'envMap' ].value = this.cubeLods[ i ].texture;
-=======
+		var extraUniforms = this.useImportanceSampling? getImportanceSamplingUniforms() : getRandomSamplingUniforms();
+		shader.uniforms = Object.assign(getBaseUniforms(), extraUniforms);
+
+		var shaderMain = this.useImportanceSampling? getImportanceSamplingFragmentShader() : getRandomSamplingShader();
+		shader.fragmentShader = getBaseFragmentShader() + shaderMain;
+
 	};
 
 	PMREMGenerator.prototype = {
->>>>>>> 1675680a
 
 		constructor: PMREMGenerator,
 
-		/*
-		 * Prashant Sharma / spidersharma03: More thought and work is needed here.
-		 * Right now it's a kind of a hack to use the previously convolved map to convolve the current one.
-		 * I tried to use the original map to convolve all the lods, but for many textures(specially the high frequency)
-		 * even a high number of samples(1024) dosen't lead to satisfactory results.
-		 * By using the previous convolved maps, a lower number of samples are generally sufficient(right now 32, which
-		 * gives okay results unless we see the reflection very carefully, or zoom in too much), however the math
-		 * goes wrong as the distribution function tries to sample a larger area than what it should be. So I simply scaled
-		 * the roughness by 0.9(totally empirical) to try to visually match the original result.
-		 * The condition "if(i <5)" is also an attemt to make the result match the original result.
-		 * This method requires the most amount of thinking I guess. Here is a paper which we could try to implement in future::
-		 * https://developer.nvidia.com/gpugems/GPUGems3/gpugems3_ch20.html
-		 */
 		update: function ( renderer ) {
 
 			// Texture should only be flipped for CubeTexture, not for
@@ -170,6 +79,9 @@
 			shader.uniforms[ 'faceIndex' ].value = 0;
 			shader.uniforms[ 'envMap' ].value = this.sourceTexture;
 			shader.envMap = this.sourceTexture;
+			if ( this.useImportanceSampling ) {
+				shader.uniforms[ 'sourceResolution' ].value = this.sourceResolution;
+			}
 			shader.needsUpdate = true;
 
 			var gammaInput = renderer.gammaInput;
@@ -186,14 +98,19 @@
 			for ( var i = 0; i < this.numLods; i ++ ) {
 
 				var r = i / ( this.numLods - 1 );
-				shader.uniforms[ 'roughness' ].value = r * 0.9; // see comment above, pragmatic choice
-				// Only apply the tFlip for the first LOD
-				shader.uniforms[ 'tFlip' ].value = ( i == 0 ) ? tFlip : 1;
-				var size = this.cubeLods[ i ].width;
-				shader.uniforms[ 'mapSize' ].value = size;
+				if ( this.useImportanceSampling ) {
+					shader.uniforms[ 'roughness' ].value = r;
+					// always apply tFlip since importance sampling uses sourceTexture for all lods
+					shader.uniforms[ 'tFlip' ].value = tFlip; 
+				} else {
+					shader.uniforms[ 'roughness' ].value = r * 0.9; // see comment below, pragmatic choice
+					// Only apply the tFlip for the first LOD
+					shader.uniforms[ 'tFlip' ].value = ( i == 0 ) ? tFlip : 1;
+				}
+				shader.uniforms[ 'mapSize' ].value = this.cubeLods[ i ].width;
 				this.renderToCubeMapTarget( renderer, this.cubeLods[ i ] );
 
-				if ( i < 5 ) shader.uniforms[ 'envMap' ].value = this.cubeLods[ i ].texture;
+				if ( !this.useImportanceSampling && i < 5 ) shader.uniforms[ 'envMap' ].value = this.cubeLods[ i ].texture;
 
 			}
 
@@ -243,17 +160,7 @@
 				"SAMPLES_PER_LEVEL": 20,
 			},
 
-			uniforms: {
-				"faceIndex": { value: 0 },
-				"roughness": { value: 0.5 },
-				"mapSize": { value: 0.5 },
-				"envMap": { value: null },
-<<<<<<< HEAD
-				"tFlip": { value : - 1 },
-=======
-				"tFlip": { value: - 1 },
->>>>>>> 1675680a
-			},
+			uniforms: { },
 
 			vertexShader:
 				"varying vec2 vUv;\n\
@@ -262,196 +169,105 @@
 					gl_Position = projectionMatrix * modelViewMatrix * vec4( position, 1.0 );\n\
 				}",
 
-			fragmentShader:
-<<<<<<< HEAD
-				`#include <common>
-				varying vec2 vUv;
-				uniform int faceIndex;
-				uniform float roughness;
-				uniform float mapSize;
-				uniform samplerCube envMap;
-				uniform float tFlip;
-				mat3 MatrixFromVector(vec3 n) {
-					float a = 1.0 / (1.0 + n.z);
-					float b = -n.x * n.y * a;
-					vec3 b1 = vec3(1.0 - n.x * n.x * a, b, -n.x);
-					vec3 b2 = vec3(b, 1.0 - n.y * n.y * a, -n.y);
-					return mat3(b1, b2, n);
-				}
-				vec3 GetSampleDirection() {
-					vec2 uv = vUv*2.0 - 1.0;
-					float offset = -1.0/mapSize;
-					const float a = -1.0;
-					const float b = 1.0;
-					float c = -1.0 + offset;
-					float d = 1.0 - offset;
-					float bminusa = b - a;
-					uv.x = (uv.x - a)/bminusa * d - (uv.x - b)/bminusa * c;
-					uv.y = (uv.y - a)/bminusa * d - (uv.y - b)/bminusa * c;
-					if (faceIndex==0) {
-						return vec3(tFlip * 1.0, -uv.y, -uv.x);
-					} else if (faceIndex==1) {
-						return vec3(tFlip * -1.0, -uv.y, uv.x);
-					} else if (faceIndex==2) {
-						return vec3(tFlip * uv.x, 1.0, uv.y);
-					} else if (faceIndex==3) {
-						return vec3(tFlip * uv.x, -1.0, -uv.y);
-					} else if (faceIndex==4) {
-						return vec3(tFlip * uv.x, -uv.y, 1.0);
-					} else {
-						return vec3(tFlip * -uv.x, -uv.y, -1.0);
-					}
-				}
-				vec3 testColorMap() {
-					vec3 color;
-					if(faceIndex == 0)
-						color = vec3(1.0,0.0,0.0);
-					else if(faceIndex == 1)
-						color = vec3(0.0,1.0,0.0);
-					else if(faceIndex == 2)
-						color = vec3(0.0,0.0,1.0);
-					else if(faceIndex == 3)
-						color = vec3(1.0,1.0,0.0);
-					else if(faceIndex == 4)
-						color = vec3(0.0,1.0,1.0);
-					else
-						color = vec3(1.0,0.0,1.0);
-					color *= ( 1.0 - roughness );
-					return color;
-				}
-				vec3 ImportanceSampleGGX(vec2 Xi, mat3 vecSpace)
-				{
-					float a = roughness * roughness;
-					float Phi = 2.0 * PI * Xi.x;
-					float CosTheta = sqrt( (1.0 - Xi.y) / ( 1.0 + (a*a - 1.0) * Xi.y ) );
-					float SinTheta = sqrt( 1.0 - CosTheta * CosTheta );
-					return vecSpace * vec3(SinTheta * cos( Phi ), SinTheta * sin( Phi ), CosTheta);
-				}
-				`,
-=======
-				"#include <common>\n\
-				varying vec2 vUv;\n\
-				uniform int faceIndex;\n\
-				uniform float roughness;\n\
-				uniform samplerCube envMap;\n\
-				uniform float mapSize;\n\
-				uniform float tFlip;\n\
-				\n\
-				float GGXRoughnessToBlinnExponent( const in float ggxRoughness ) {\n\
-					float a = ggxRoughness + 0.0001;\n\
-					a *= a;\n\
-					return ( 2.0 / a - 2.0 );\n\
-				}\n\
-				vec3 ImportanceSamplePhong(vec2 uv, mat3 vecSpace, float specPow) {\n\
-					float phi = uv.y * 2.0 * PI;\n\
-					float cosTheta = pow(1.0 - uv.x, 1.0 / (specPow + 1.0));\n\
-					float sinTheta = sqrt(1.0 - cosTheta * cosTheta);\n\
-					vec3 sampleDir = vec3(cos(phi) * sinTheta, sin(phi) * sinTheta, cosTheta);\n\
-					return vecSpace * sampleDir;\n\
-				}\n\
-				vec3 ImportanceSampleGGX( vec2 uv, mat3 vecSpace, float Roughness )\n\
-				{\n\
-					float a = Roughness * Roughness;\n\
-					float Phi = 2.0 * PI * uv.x;\n\
-					float CosTheta = sqrt( (1.0 - uv.y) / ( 1.0 + (a*a - 1.0) * uv.y ) );\n\
-					float SinTheta = sqrt( 1.0 - CosTheta * CosTheta );\n\
-					return vecSpace * vec3(SinTheta * cos( Phi ), SinTheta * sin( Phi ), CosTheta);\n\
-				}\n\
-				mat3 matrixFromVector(vec3 n) {\n\
-					float a = 1.0 / (1.0 + n.z);\n\
-					float b = -n.x * n.y * a;\n\
-					vec3 b1 = vec3(1.0 - n.x * n.x * a, b, -n.x);\n\
-					vec3 b2 = vec3(b, 1.0 - n.y * n.y * a, -n.y);\n\
-					return mat3(b1, b2, n);\n\
-				}\n\
-				\n\
-				vec4 testColorMap(float Roughness) {\n\
-					vec4 color;\n\
-					if(faceIndex == 0)\n\
-						color = vec4(1.0,0.0,0.0,1.0);\n\
-					else if(faceIndex == 1)\n\
-						color = vec4(0.0,1.0,0.0,1.0);\n\
-					else if(faceIndex == 2)\n\
-						color = vec4(0.0,0.0,1.0,1.0);\n\
-					else if(faceIndex == 3)\n\
-						color = vec4(1.0,1.0,0.0,1.0);\n\
-					else if(faceIndex == 4)\n\
-						color = vec4(0.0,1.0,1.0,1.0);\n\
-					else\n\
-						color = vec4(1.0,0.0,1.0,1.0);\n\
-					color *= ( 1.0 - Roughness );\n\
-					return color;\n\
-				}\n\
-				void main() {\n\
-					vec3 sampleDirection;\n\
-					vec2 uv = vUv*2.0 - 1.0;\n\
-					float offset = -1.0/mapSize;\n\
-					const float a = -1.0;\n\
-					const float b = 1.0;\n\
-					float c = -1.0 + offset;\n\
-					float d = 1.0 - offset;\n\
-					float bminusa = b - a;\n\
-					uv.x = (uv.x - a)/bminusa * d - (uv.x - b)/bminusa * c;\n\
-					uv.y = (uv.y - a)/bminusa * d - (uv.y - b)/bminusa * c;\n\
-					if (faceIndex==0) {\n\
-						sampleDirection = vec3(1.0, -uv.y, -uv.x);\n\
-					} else if (faceIndex==1) {\n\
-						sampleDirection = vec3(-1.0, -uv.y, uv.x);\n\
-					} else if (faceIndex==2) {\n\
-						sampleDirection = vec3(uv.x, 1.0, uv.y);\n\
-					} else if (faceIndex==3) {\n\
-						sampleDirection = vec3(uv.x, -1.0, -uv.y);\n\
-					} else if (faceIndex==4) {\n\
-						sampleDirection = vec3(uv.x, -uv.y, 1.0);\n\
-					} else {\n\
-						sampleDirection = vec3(-uv.x, -uv.y, -1.0);\n\
-					}\n\
-					vec3 correctedDirection = vec3( tFlip * sampleDirection.x, sampleDirection.yz );\n\
-					mat3 vecSpace = matrixFromVector( normalize( correctedDirection ) );\n\
-					vec3 rgbColor = vec3(0.0);\n\
-					const int NumSamples = SAMPLES_PER_LEVEL;\n\
-					vec3 vect;\n\
-					float weight = 0.0;\n\
-					for( int i = 0; i < NumSamples; i ++ ) {\n\
-						float sini = sin(float(i));\n\
-						float cosi = cos(float(i));\n\
-						float r = rand(vec2(sini, cosi));\n\
-						vect = ImportanceSampleGGX(vec2(float(i) / float(NumSamples), r), vecSpace, roughness);\n\
-						float dotProd = dot(vect, normalize(sampleDirection));\n\
-						weight += dotProd;\n\
-						vec3 color = envMapTexelToLinear(textureCube(envMap, vect)).rgb;\n\
-						rgbColor.rgb += color;\n\
-					}\n\
-					rgbColor /= float(NumSamples);\n\
-					//rgbColor = testColorMap( roughness ).rgb;\n\
-					gl_FragColor = linearToOutputTexel( vec4( rgbColor, 1.0 ) );\n\
-				}",
->>>>>>> 1675680a
+			fragmentShader: "",
 
 			blending: THREE.NoBlending
 
 		} );
 
-		var extraUniforms = this.useImportanceSampling? this.getImportanceSamplingUniforms() : this.getRandomSamplingUniforms();
-		shaderMaterial.uniforms = Object.assign(shaderMaterial.uniforms, extraUniforms);
-
-		var shaderMain = this.useImportanceSampling? this.getImportanceSamplingFragmentShader() : this.getRandomSamplingShader();
-		shaderMaterial.fragmentShader += shaderMain;
-
 		shaderMaterial.type = 'PMREMGenerator';
 
 		return shaderMaterial;
 
-<<<<<<< HEAD
-	},
-
-	getRandomSamplingUniforms: function () {
+	}
+
+	function getBaseUniforms() {
+
+		return {
+			"faceIndex": { value: 0 },
+			"roughness": { value: 0.5 },
+			"mapSize": { value: 0.5 },
+			"envMap": { value: null },
+			"tFlip": { value: - 1 },
+		};
+	}
+
+	function getBaseFragmentShader() {
+
+		return `#include <common>
+			varying vec2 vUv;
+			uniform int faceIndex;
+			uniform float roughness;
+			uniform float mapSize;
+			uniform samplerCube envMap;
+			uniform float tFlip;
+			mat3 MatrixFromVector(vec3 n) {
+				float a = 1.0 / (1.0 + n.z);
+				float b = -n.x * n.y * a;
+				vec3 b1 = vec3(1.0 - n.x * n.x * a, b, -n.x);
+				vec3 b2 = vec3(b, 1.0 - n.y * n.y * a, -n.y);
+				return mat3(b1, b2, n);
+			}
+			vec3 GetSampleDirection() {
+				vec2 uv = vUv*2.0 - 1.0;
+				float offset = -1.0/mapSize;
+				const float a = -1.0;
+				const float b = 1.0;
+				float c = -1.0 + offset;
+				float d = 1.0 - offset;
+				float bminusa = b - a;
+				uv.x = (uv.x - a)/bminusa * d - (uv.x - b)/bminusa * c;
+				uv.y = (uv.y - a)/bminusa * d - (uv.y - b)/bminusa * c;
+				if (faceIndex==0) {
+					return vec3(tFlip * 1.0, -uv.y, -uv.x);
+				} else if (faceIndex==1) {
+					return vec3(tFlip * -1.0, -uv.y, uv.x);
+				} else if (faceIndex==2) {
+					return vec3(tFlip * uv.x, 1.0, uv.y);
+				} else if (faceIndex==3) {
+					return vec3(tFlip * uv.x, -1.0, -uv.y);
+				} else if (faceIndex==4) {
+					return vec3(tFlip * uv.x, -uv.y, 1.0);
+				} else {
+					return vec3(tFlip * -uv.x, -uv.y, -1.0);
+				}
+			}
+			vec3 testColorMap() {
+				vec3 color;
+				if(faceIndex == 0)
+					color = vec3(1.0,0.0,0.0);
+				else if(faceIndex == 1)
+					color = vec3(0.0,1.0,0.0);
+				else if(faceIndex == 2)
+					color = vec3(0.0,0.0,1.0);
+				else if(faceIndex == 3)
+					color = vec3(1.0,1.0,0.0);
+				else if(faceIndex == 4)
+					color = vec3(0.0,1.0,1.0);
+				else
+					color = vec3(1.0,0.0,1.0);
+				color *= ( 1.0 - roughness );
+				return color;
+			}
+			vec3 ImportanceSampleGGX(vec2 Xi, mat3 vecSpace)
+			{
+				float a = roughness * roughness;
+				float Phi = 2.0 * PI * Xi.x;
+				float CosTheta = sqrt( (1.0 - Xi.y) / ( 1.0 + (a*a - 1.0) * Xi.y ) );
+				float SinTheta = sqrt( 1.0 - CosTheta * CosTheta );
+				return vecSpace * vec3(SinTheta * cos( Phi ), SinTheta * sin( Phi ), CosTheta);
+			}
+		`
+
+	}
+
+	function getRandomSamplingUniforms() {
 
 		return { };
 
-	},
-
-	getRandomSamplingShader: function () {
+	}
+
+	function getRandomSamplingShader() {
 
 		/*
 		 * Prashant Sharma / spidersharma03: More thought and work is needed here.
@@ -490,15 +306,15 @@
 			}
 		`;
 
-	},
-
-	getImportanceSamplingUniforms: function () {
+	}
+
+	function getImportanceSamplingUniforms() {
 
 		return { "sourceResolution": { value : 256.0 } };
 
-	},
-
-	getImportanceSamplingFragmentShader: function () {
+	}
+
+	function getImportanceSamplingFragmentShader() {
 
 		/* Andrew Khosravian: Hammersley2d functionality from 
 		 * https://learnopengl.com/PBR/IBL/Specular-IBL
@@ -571,22 +387,6 @@
 				gl_FragColor = linearToOutputTexel( vec4( rgbColor, 1.0 ) );
 			}`;
 
-	},
-
-
-	dispose: function () {
-
-		for ( var i = 0, l = this.cubeLods.length; i < l; i ++ ) {
-
-			this.cubeLods[ i ].dispose();
-
-		}
-
-		this.planeMesh.geometry.dispose();
-		this.planeMesh.material.dispose();
-
-=======
->>>>>>> 1675680a
 	}
 
 	return PMREMGenerator;
