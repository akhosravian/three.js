--- conflicted
+++ resolved
@@ -41,11 +41,7 @@
 
 		<h2>Methods</h2>
 
-<<<<<<< HEAD
-		<h3>[method:ArrayBufferOrString parse]( [param:Object3D input], [param:Object options] )</h3>
-=======
-		<h3>[method:null parse]( [param:Object3D input], [param:Function onCompleted], [param:Object options] )</h3>
->>>>>>> f021aaa6
+		<h3>[method:null parse]( [param:Object3D input], [param:Function onDone], [param:Object options] )</h3>
 		<p>
 		[page:Object input] — Object3D<br />
 		[page:Function onCompleted] — Will be called when the export completes. The argument will be the generated ply ascii or binary ArrayBuffer.<br />
